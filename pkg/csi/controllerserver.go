/*
Copyright © 2021 Alibaba Group Holding Ltd.

Licensed under the Apache License, Version 2.0 (the "License");
you may not use this file except in compliance with the License.
You may obtain a copy of the License at

    http://www.apache.org/licenses/LICENSE-2.0

Unless required by applicable law or agreed to in writing, software
distributed under the License is distributed on an "AS IS" BASIS,
WITHOUT WARRANTIES OR CONDITIONS OF ANY KIND, either express or implied.
See the License for the specific language governing permissions and
limitations under the License.
*/

package csi

import (
	"errors"
	"fmt"
	"net"
	"os"
	"strconv"
	"strings"
	"sync"
	"time"

	"github.com/alibaba/open-local/pkg"
	localtype "github.com/alibaba/open-local/pkg"
	"github.com/alibaba/open-local/pkg/csi/adapter"
	"github.com/alibaba/open-local/pkg/csi/client"
	"github.com/alibaba/open-local/pkg/csi/server"
	"github.com/alibaba/open-local/pkg/signals"
	"github.com/alibaba/open-local/pkg/utils"
	"github.com/container-storage-interface/spec/lib/go/csi"
	"github.com/docker/go-units"
	timestamppb "github.com/golang/protobuf/ptypes/timestamp"
	snapshotapi "github.com/kubernetes-csi/external-snapshotter/client/v4/apis/volumesnapshot/v1"
	snapshot "github.com/kubernetes-csi/external-snapshotter/client/v4/clientset/versioned"
	"golang.org/x/net/context"
	"google.golang.org/grpc/codes"
	"google.golang.org/grpc/status"
	v1 "k8s.io/api/core/v1"
	metav1 "k8s.io/apimachinery/pkg/apis/meta/v1"
	kubeinformers "k8s.io/client-go/informers"
	"k8s.io/client-go/kubernetes"
	corelisters "k8s.io/client-go/listers/core/v1"
	"k8s.io/client-go/tools/cache"
	"k8s.io/client-go/tools/clientcmd"
<<<<<<< HEAD
	log "k8s.io/klog/v2"
	utiltrace "k8s.io/utils/trace"
)

const (
	// VolumeTypeKey volume type key words
	VolumeTypeKey = "volumeType"
	// LvmVolumeType lvm volume type
	LvmVolumeType = "LVM"
	// MountPointType type
	MountPointType = "MountPoint"
	// DeviceVolumeType type
	DeviceVolumeType = "Device"
	// PvcNameTag in annotations
	PvcNameTag = "csi.storage.k8s.io/pvc/name"
	// PvcNsTag in annotations
	PvcNsTag = "csi.storage.k8s.io/pvc/namespace"
	// NodeSchedueTag in annotations
	NodeSchedueTag = "volume.kubernetes.io/selected-node"
	// LastAppliyAnnotationTag tag
	LastAppliyAnnotationTag = "kubectl.kubernetes.io/last-applied-configuration"
	// CsiProvisionerIdentity tag
	CsiProvisionerIdentity = "storage.kubernetes.io/csiProvisionerIdentity"
	// CsiProvisionerTag tag
	CsiProvisionerTag = "volume.beta.kubernetes.io/storage-provisioner"
	// StripingType striping type
	StripingType = "striping"
	// connection timeout
	DefaultConnectTimeout = 3

	// TopologyNodeKey define host name of node
	TopologyNodeKey = "kubernetes.io/hostname"
=======
>>>>>>> 4d693bbe
)

type controllerServer struct {
	// todo: use snap informer
	kubeclient            kubernetes.Interface
	snapclient            snapshot.Interface
	grpcConnectionTimeout time.Duration
	inFlight              *InFlight
	pvcPodSchedulerMap    *PvcPodSchedulerMap
	schedulerArchMap      *SchedulerArchMap

	nodeLister corelisters.NodeLister
	podLister  corelisters.PodLister
	pvcLister  corelisters.PersistentVolumeClaimLister
	pvLister   corelisters.PersistentVolumeLister

	options *driverOptions
}

type PvcPodSchedulerMap struct {
	mux  *sync.RWMutex
	info map[string]string
}

func newPvcPodSchedulerMap() *PvcPodSchedulerMap {
	return &PvcPodSchedulerMap{
		mux:  &sync.RWMutex{},
		info: make(map[string]string),
	}
}

func (infoMap *PvcPodSchedulerMap) Add(pvcNamespace, pvcName, schedulerName string) {
	infoMap.mux.Lock()
	defer infoMap.mux.Unlock()

	infoMap.info[fmt.Sprintf("%s/%s", pvcNamespace, pvcName)] = schedulerName
}

func (infoMap *PvcPodSchedulerMap) Get(pvcNamespace, pvcName string) string {
	infoMap.mux.RLock()
	defer infoMap.mux.RUnlock()

	return infoMap.info[fmt.Sprintf("%s/%s", pvcNamespace, pvcName)]
}

func (infoMap *PvcPodSchedulerMap) Remove(pvcNamespace, pvcName string) {
	infoMap.mux.Lock()
	defer infoMap.mux.Unlock()

	delete(infoMap.info, fmt.Sprintf("%s/%s", pvcNamespace, pvcName))
}

type SchedulerArch string

var (
	SchedulerArchExtender  SchedulerArch = "extender"
	SchedulerArchFramework SchedulerArch = "scheduling-framework"
	SchedulerArchUnknown   SchedulerArch = "unknown"
)

type SchedulerArchMap struct {
	info map[string]SchedulerArch
}

func newSchedulerArchMap(extenderSchedulerNames []string, frameworkSchedulerNames []string) *SchedulerArchMap {
	info := make(map[string]SchedulerArch)
	for _, name := range extenderSchedulerNames {
		info[name] = SchedulerArchExtender
	}
	for _, name := range frameworkSchedulerNames {
		info[name] = SchedulerArchFramework
	}
	return &SchedulerArchMap{
		info: info,
	}
}

func (archMap *SchedulerArchMap) Get(schedulerName string) SchedulerArch {
	arch, exist := archMap.info[schedulerName]
	if !exist {
		return SchedulerArchUnknown
	}
	return arch
}

func newControllerServer(options *driverOptions) *controllerServer {
	cfg, err := clientcmd.BuildConfigFromFlags("", "")
	if err != nil {
		log.Fatalf("Error building kubeconfig: %s", err.Error())
	}
	kubeClient, err := kubernetes.NewForConfig(cfg)
	if err != nil {
		log.Fatalf("Error building kubernetes clientset: %s", err.Error())
	}
	snapClient, err := snapshot.NewForConfig(cfg)
	if err != nil {
		log.Fatalf("Error building snapshot clientset: %s", err.Error())
	}

	pvcPodSchedulerMap := newPvcPodSchedulerMap()
	kubeInformerFactory := kubeinformers.NewSharedInformerFactory(kubeClient, time.Second*30)
	kubeInformerFactory.Core().V1().Pods().Informer().AddEventHandler(
		cache.ResourceEventHandlerFuncs{
			AddFunc: func(obj interface{}) {
				pod := obj.(*v1.Pod)
				if pod == nil {
					return
				}
				for _, v := range pod.Spec.Volumes {
					if v.PersistentVolumeClaim != nil {
						pvcPodSchedulerMap.Add(pod.Namespace, v.PersistentVolumeClaim.ClaimName, pod.Spec.SchedulerName)
					}
				}
			},
			UpdateFunc: func(oldObj, newObj interface{}) {
				pod := newObj.(*v1.Pod)
				if pod == nil {
					return
				}
				for _, v := range pod.Spec.Volumes {
					if v.PersistentVolumeClaim != nil {
						pvcPodSchedulerMap.Add(pod.Namespace, v.PersistentVolumeClaim.ClaimName, pod.Spec.SchedulerName)
					}
				}
			},
			DeleteFunc: func(obj interface{}) {
				pod := obj.(*v1.Pod)
				if pod == nil {
					return
				}
				for _, v := range pod.Spec.Volumes {
					if v.PersistentVolumeClaim != nil {
						pvcPodSchedulerMap.Remove(pod.Namespace, v.PersistentVolumeClaim.ClaimName)
					}
				}
			},
		},
	)
	cm := &controllerServer{
		kubeclient:         kubeClient,
		snapclient:         snapClient,
		inFlight:           NewInFlight(),
		nodeLister:         kubeInformerFactory.Core().V1().Nodes().Lister(),
		podLister:          kubeInformerFactory.Core().V1().Pods().Lister(),
		pvcLister:          kubeInformerFactory.Core().V1().PersistentVolumeClaims().Lister(),
		pvLister:           kubeInformerFactory.Core().V1().PersistentVolumes().Lister(),
		pvcPodSchedulerMap: pvcPodSchedulerMap,
		schedulerArchMap:   newSchedulerArchMap(options.extenderSchedulerNames, options.frameworkSchedulerNames),
		options:            options,
	}
	stopCh := signals.SetupSignalHandler()
	kubeInformerFactory.Start(stopCh)
	log.Info("Waiting for informer caches to sync")
	if ok := cache.WaitForCacheSync(
		stopCh,
		kubeInformerFactory.Core().V1().Nodes().Informer().HasSynced,
		kubeInformerFactory.Core().V1().Pods().Informer().HasSynced,
		kubeInformerFactory.Core().V1().PersistentVolumeClaims().Informer().HasSynced,
		kubeInformerFactory.Core().V1().PersistentVolumes().Informer().HasSynced,
	); !ok {
		log.Fatalf("failed to wait for caches to sync")
	}
	log.Info("informer sync successfully")

	return cm
}

// CreateVolume csi interface
func (cs *controllerServer) CreateVolume(ctx context.Context, req *csi.CreateVolumeRequest) (*csi.CreateVolumeResponse, error) {
	log.Infof("CreateVolume: called with args %+v", *req)
	volumeID := req.GetName()
	// Step 1: check request
	if err := validateCreateVolumeRequest(req); err != nil {
		return nil, status.Errorf(codes.InvalidArgument, "CreateVolume: fail to validate CreateVolumeRequest: %s", err.Error())
	}

	// Step 2: get necessary info
	parameters := req.GetParameters()
	// volumeType
	volumeType := parameters[pkg.VolumeTypeKey]
	// pvc info
	pvcName := parameters[pkg.PVCName]
	pvcNameSpace := parameters[pkg.PVCNameSpace]
	if pvcName == "" || pvcNameSpace == "" {
		return nil, status.Errorf(codes.InvalidArgument, "CreateVolume: pvcName(%s) or pvcNamespace(%s) can not be empty", pvcNameSpace, pvcName)
	}
	// node name in pvc anno
	pvc, err := cs.pvcLister.PersistentVolumeClaims(pvcNameSpace).Get(pvcName)
	if err != nil {
		return nil, status.Errorf(codes.Internal, "CreateVolume: fail to get pvc: %s", err.Error())
	}
	nodeSelected, exist := pvc.Annotations[pkg.AnnoSelectedNode]
	if !exist {
		return nil, status.Errorf(codes.Unimplemented, "CreateVolume: no annotation %s found in pvc %s/%s. Check if volumeBindingMode of storageclass is WaitForFirstConsumer, cause we only support WaitForFirstConsumer mode", pkg.AnnoSelectedNode, pvcNameSpace, pvcName)
	}
	log.Infof("CreateVolume: starting to Create %s volume %s with: PVC(%s/%s), nodeSelected(%s)", volumeType, volumeID, pvcNameSpace, pvcName, nodeSelected)

	// Step 3: Storage schedule
	if ok := cs.inFlight.Insert(volumeID); !ok {
		return nil, status.Errorf(codes.Aborted, VolumeOperationAlreadyExists, volumeID)
	}
	defer func() {
		cs.inFlight.Delete(volumeID)
	}()
	selectedVG := ""
	isSnapshot := false
	paramMap := map[string]string{}
	// handle snapshot first
	if volumeSource := req.GetVolumeContentSource(); volumeSource != nil {
		// 若是快照，不论是 extender 还是 framework，都是一样要做这些。
		if volumeType == string(pkg.VolumeTypeLVM) {
			// validate
			if _, ok := volumeSource.GetType().(*csi.VolumeContentSource_Snapshot); !ok {
				return nil, status.Error(codes.InvalidArgument, "CreateVolume: unsupported volumeContentSource type")
			}
			log.Infof("CreateVolume: kind of volume %s is snapshot", volumeID)
			// get snapshot name
			sourceSnapshot := volumeSource.GetSnapshot()
			if sourceSnapshot == nil {
				return nil, status.Error(codes.InvalidArgument, "CreateVolume: fail to retrive snapshot from the volumeContentSource")
			}
			snapshotID := sourceSnapshot.GetSnapshotId()
			log.Infof("CreateVolume: snapshotID of volume %s is %s", volumeID, snapshotID)
			// get src volume ID
			snapContent, err := getVolumeSnapshotContent(cs.snapclient, snapshotID)
			if err != nil {
				return nil, status.Errorf(codes.Internal, "CreateVolume: fail to get snapshot content: %s", err.Error())
			}
			srcVolumeID := *snapContent.Spec.Source.VolumeHandle
			log.Infof("CreateVolume: srcVolumeID of snapshot %s(volumeID %s) is %s", volumeID, snapshotID, srcVolumeID)
			// check if is readonly snapshot
			class, err := getVolumeSnapshotClass(cs.snapclient, *snapContent.Spec.VolumeSnapshotClassName)
			if err != nil {
				return nil, status.Errorf(codes.Internal, "CreateVolume: fail to get snapshot class: %s", err.Error())
			}
			ro, exist := class.Parameters[localtype.ParamSnapshotReadonly]
			if !exist || ro != "true" {
				return nil, status.Errorf(codes.Unimplemented, "CreateVolume: only support readonly snapshot now, you must set %s parameter in volumesnapshotclass", localtype.ParamSnapshotReadonly)
			}
			// get node name and vg name from src volume
			pv, err := cs.pvLister.Get(srcVolumeID)
			if err != nil {
				return nil, status.Errorf(codes.Internal, "CreateVolume: fail to get pv: %s", err.Error())
			}
			_, selectedVG, err = getInfoFromPV(pv)
			if err != nil {
				return nil, status.Errorf(codes.Internal, "CreateVolume: fail to get pv spec: %s", err.Error())
			}
			// set paraList for NodeStageVolume and NodePublishVolume
			isSnapshot = true
			paramMap[VgNameTag] = selectedVG
			paramMap[localtype.ParamSnapshotName] = snapshotID
			paramMap[localtype.ParamSnapshotReadonly] = "true"
			log.Infof("CreateVolume: get snapshot volume %s info: node(%s) storageSelected(%s)", volumeID, nodeSelected, selectedVG)
		} else {
			return nil, status.Errorf(codes.Unimplemented, "unsupported snapshot %s", volumeType)
		}
	} else {
		schedulerName := cs.pvcPodSchedulerMap.Get(pvcNameSpace, pvcName)
		if cs.schedulerArchMap.Get(schedulerName) == SchedulerArchExtender {
			log.Infof("CreateVolume: scheduler arch of pvc(%s/%s) is %s", pvcNameSpace, pvcName, SchedulerArchExtender)
			switch volumeType {
			case string(pkg.VolumeTypeLVM):
				// extender scheduling
				paramMap, err = scheduleLVM(nodeSelected, pvcName, pvcNameSpace, parameters)
				if err != nil {
					code := codes.Internal
					if strings.Contains(err.Error(), "Insufficient") {
						code = codes.ResourceExhausted
					}
					return nil, status.Errorf(code, "CreateVolume: fail to schedule LVM %s: %s", volumeID, err.Error())
				}
				selectedVG = paramMap[VgNameTag]
				log.Infof("CreateVolume: schedule LVM %s with %s, %s", volumeID, nodeSelected, selectedVG)

				if selectedVG == "" {
					return nil, status.Errorf(codes.InvalidArgument, "CreateVolume: empty vgName in %s", volumeID)
				}

				// Volume Options
				options := &client.LVMOptions{}
				options.Name = req.Name
				options.VolumeGroup = selectedVG
				if value, ok := parameters[LvmTypeTag]; ok && value == StripingType {
					options.Striping = true
				}
				options.Size = uint64(req.GetCapacityRange().GetRequiredBytes())

				// create lv
				conn, err := cs.getNodeConn(nodeSelected)
				if err != nil {
					return nil, status.Errorf(codes.Internal, "CreateVolume: fail to connect to node %s: %s", nodeSelected, err.Error())
				}
				defer conn.Close()

				if lvmName, err := conn.GetLvm(ctx, selectedVG, volumeID); err != nil {
					return nil, status.Errorf(codes.Internal, "CreateVolume: fail to get lv %s from node %s: %s", req.Name, nodeSelected, err.Error())
				} else {
					if lvmName != "" {
						outstr, err := conn.CreateLvm(ctx, options)
						if err != nil {
							return nil, status.Errorf(codes.Internal, "CreateVolume: fail to create lv %s/%s(options: %v): %s", selectedVG, volumeID, options, err.Error())
						}
						log.Infof("CreateLvm: create lvm %s/%s in node %s with response %s successfully", selectedVG, volumeID, nodeSelected, outstr)
					} else {
						log.Infof("CreateVolume: lv %s already created at node %s", req.Name, nodeSelected)
					}
				}
			case string(pkg.VolumeTypeMountPoint):
				var err error
				paramMap, err = scheduleMountpoint(nodeSelected, pvcName, pvcNameSpace, parameters)
				if err != nil {
					code := codes.Internal
					if strings.Contains(err.Error(), "Insufficient") {
						code = codes.ResourceExhausted
					}
					return nil, status.Errorf(code, "CreateVolume: fail to schedule mountpoint %s at node %s: %s", req.Name, nodeSelected, err.Error())
				}
				log.Infof("CreateVolume: create mountpoint %s at node %s successfully", req.Name, nodeSelected)
			case string(pkg.VolumeTypeDevice):
				var err error
				// Node and Storage have been scheduled
				paramMap, err = scheduleDevice(nodeSelected, pvcName, pvcNameSpace, parameters)
				if err != nil {
					code := codes.Internal
					if strings.Contains(err.Error(), "Insufficient") {
						code = codes.ResourceExhausted
					}
					return nil, status.Errorf(code, "CreateVolume: fail to schedule device volume %s at node %s: %s", req.Name, nodeSelected, err.Error())
				}
				log.Infof("CreateVolume: create device %s at node %s successfully", req.Name, nodeSelected)
			default:
				return nil, status.Errorf(codes.Unimplemented, "CreateVolume: no support volume type %s", volumeType)
			}
		} else if cs.schedulerArchMap.Get(schedulerName) == SchedulerArchFramework {
			log.Infof("CreateVolume: scheduler arch of pvc(%s/%s) is %s", pvcNameSpace, pvcName, SchedulerArchFramework)
		} else {
			return nil, status.Errorf(codes.Unknown, "CreateVolume: scheduler arch of pvc(%s/%s) is %s, plz check again", pvcNameSpace, pvcName, SchedulerArchUnknown)
		}
	}

	// Step 4: append necessary parameters
	for key, value := range paramMap {
		parameters[key] = value
	}
	parameters[pkg.AnnoSelectedNode] = nodeSelected

	response := &csi.CreateVolumeResponse{
		Volume: &csi.Volume{
			VolumeId:      volumeID,
			CapacityBytes: req.GetCapacityRange().GetRequiredBytes(),
			VolumeContext: parameters,
			AccessibleTopology: []*csi.Topology{
				{
					Segments: map[string]string{
						pkg.KubernetesNodeIdentityKey: nodeSelected,
					},
				},
			},
		},
	}
	// add volume content source info
	if isSnapshot {
		response.Volume.ContentSource = &csi.VolumeContentSource{
			Type: &csi.VolumeContentSource_Snapshot{
				Snapshot: &csi.VolumeContentSource_SnapshotSource{
					SnapshotId: paramMap[localtype.ParamSnapshotName],
				},
			},
		}
	}

	log.Infof("CreateVolume: create volume %s size %d successfully", volumeID, req.GetCapacityRange().GetRequiredBytes())
	return response, nil
}

func (cs *controllerServer) DeleteVolume(ctx context.Context, req *csi.DeleteVolumeRequest) (*csi.DeleteVolumeResponse, error) {
	log.Infof("DeleteVolume: called with args %+v", *req)
	volumeID := req.GetVolumeId()
	// Step 1: check request
	if err := validateDeleteVolumeRequest(req); err != nil {
		return nil, status.Errorf(codes.InvalidArgument, "DeleteVolume: fail to validate DeleteVolumeRequest: %s", err.Error())
	}
	pvObj, err := cs.pvLister.Get(volumeID)
	if err != nil {
		return nil, status.Errorf(codes.Internal, "CreateVolume: fail to get pv: %s", err.Error())
	}
	nodeName, vgName, err := getInfoFromPV(pvObj)
	if err != nil {
		return nil, status.Errorf(codes.Internal, "DeleteVolume: fail to  get pv spec %s: %s", volumeID, err.Error())
	}

	// Step 2: delete volume
	if ok := cs.inFlight.Insert(volumeID); !ok {
		return nil, status.Errorf(codes.Aborted, VolumeOperationAlreadyExists, volumeID)
	}
	defer func() {
		cs.inFlight.Delete(volumeID)
	}()
	volumeType := pvObj.Spec.CSI.VolumeAttributes[pkg.VolumeTypeKey]
	switch volumeType {
	case string(pkg.VolumeTypeLVM):
		// check volume content source is snapshot
		isSnapshot := false
		isSnapshotReadOnly := false
		if pvObj.Spec.CSI != nil {
			attributes := pvObj.Spec.CSI.VolumeAttributes
			if value, exist := attributes[localtype.ParamSnapshotName]; exist && value != "" {
				isSnapshot = true
			}
			if value, exist := attributes[localtype.ParamSnapshotReadonly]; exist && value == "true" {
				isSnapshotReadOnly = true
			}
		}
		if isSnapshot {
			if isSnapshotReadOnly {
				log.Infof("DeleteVolume: volume %s is ro snapshot volume, skip delete lv", volumeID)
				// break switch
				break
			} else {
				return nil, status.Errorf(codes.Unimplemented, "DeleteVolume: only support readonly snapshot now, you must set %s parameter in volumesnapshotclass", localtype.ParamSnapshotReadonly)
			}
		}

		if nodeName == "" {
			log.Warningf("DeleteVolume: delete local volume %s with node empty", volumeID)
		} else {
			conn, err := cs.getNodeConn(nodeName)
			if err != nil {
				return nil, status.Errorf(codes.Internal, "DeleteVolume: fail to connect to node %s: %s", nodeName, err.Error())
			}
			defer conn.Close()

			if lvmName, err := conn.GetLvm(ctx, vgName, volumeID); err != nil {
				if strings.Contains(err.Error(), "Failed to find logical volume") {
					log.Warningf("DeleteVolume: lvm volume not found, skip deleting %s", volumeID)
				} else if strings.Contains(err.Error(), "Volume group \""+vgName+"\" not found") {
					log.Warningf("DeleteVolume: Volume group not found, skip deleting %s", volumeID)
				} else {
					return nil, status.Errorf(codes.Internal, "DeleteVolume: fail to get lv %s: %s", volumeID, err.Error())
				}
				if err := conn.DeleteLvm(ctx, vgName, volumeID); err != nil {
					return nil, status.Errorf(codes.Internal, "DeleteVolume: fail to delete lv %s: %s", volumeID, err.Error())
				}
				log.Infof("DeleteLvm: delete lvm %s/%s at node %s successfully", vgName, volumeID, nodeName)
			} else {
				if lvmName != "" {
					if err := conn.DeleteLvm(ctx, vgName, volumeID); err != nil {
						return nil, status.Errorf(codes.Internal, "DeleteVolume: fail to delete lv %s: %s", volumeID, err.Error())
					}
					log.Infof("DeleteLvm: delete lvm %s/%s at node %s successfully", vgName, volumeID, nodeName)
				} else {
					log.Warningf("DeleteVolume: empty lv name, skip deleting %s", volumeID)
				}
			}
		}
	case string(pkg.VolumeTypeMountPoint):
		nodeName, path, err := getNodeNameAndStorageNameFromPV(pvObj, string(pkg.VolumeTypeMountPoint))
		if err != nil {
			return nil, status.Errorf(codes.Internal, "DeleteVolume: fail to get node name and storage name: %s", err.Error())
		}
		conn, err := cs.getNodeConn(nodeName)
		if err != nil {
			return nil, status.Errorf(codes.Internal, "DeleteVolume: fail to connect to node %s: %s", nodeName, err.Error())
		}
		defer conn.Close()
		if err := conn.CleanPath(ctx, path); err != nil {
			return nil, status.Errorf(codes.Internal, "DeleteVolume: fail to delete mountpoint: %s", err.Error())
		}
		log.Infof("DeleteVolume: delete MountPoint volume(%s) successfully", volumeID)
	case string(pkg.VolumeTypeDevice):
		nodeName, device, err := getNodeNameAndStorageNameFromPV(pvObj, string(pkg.VolumeTypeDevice))
		if err != nil {
			return nil, status.Errorf(codes.Internal, "DeleteVolume: fail to get node name and storage name: %s", err.Error())
		}
		conn, err := cs.getNodeConn(nodeName)
		if err != nil {
			return nil, status.Errorf(codes.Internal, "DeleteVolume: fail to connect to node %s: %s", nodeName, err.Error())
		}
		defer conn.Close()
		if err := conn.CleanDevice(ctx, device); err != nil {
			return nil, status.Errorf(codes.Internal, "DeleteVolume: fail to delete device: %s", err.Error())
		}
		log.Infof("DeleteVolume: delete Device volume(%s) successfully", volumeID)
	default:
		return nil, status.Errorf(codes.InvalidArgument, "DeleteVolume: volumeType %s not supported %s", volumeType, volumeID)
	}
	log.Infof("DeleteVolume: delete local volume %s successfully", volumeID)
	return &csi.DeleteVolumeResponse{}, nil
}

// CreateSnapshot create lvm snapshot
func (cs *controllerServer) CreateSnapshot(ctx context.Context, req *csi.CreateSnapshotRequest) (*csi.CreateSnapshotResponse, error) {
	log.V(6).Infof("Starting Create Snapshot %s with response: %v", req.Name, req)
	// Step 1: check request
	snapshotName := req.GetName()
	if len(snapshotName) == 0 {
		log.Error("CreateSnapshot: snapshot name not provided")
		return nil, status.Error(codes.InvalidArgument, "CreateSnapshot: snapshot name not provided")
	}
	srcVolumeID := req.GetSourceVolumeId()
	if len(srcVolumeID) == 0 {
		log.Error("CreateSnapshot: snapshot volume source ID not provided")
		return nil, status.Error(codes.InvalidArgument, "CreateSnapshot: snapshot volume source ID not provided")
	}

	// Step 2: get snapshot initial size from parameter
	initialSize, _, _, err := getSnapshotInitialInfo(req.Parameters)
	if err != nil {
		log.Errorf("CreateSnapshot: get snapshot %s initial info error: %s", req.Name, err.Error())
		return nil, status.Errorf(codes.Internal, "CreateSnapshot: get snapshot %s initial info error: %s", req.Name, err.Error())
	}

	// Step 3: get nodeName and vgName
	srcPV, err := cs.pvLister.Get(srcVolumeID)
	if err != nil {
		return nil, status.Errorf(codes.Internal, "CreateVolume: fail to get pv: %s", err.Error())
	}
	nodeName, vgName, err := getInfoFromPV(srcPV)
	if err != nil {
		log.Errorf("CreateSnapshot: get pv %s error: %s", srcVolumeID, err.Error())
		return nil, status.Errorf(codes.Internal, "CreateSnapshot: get pv %s error: %s", srcVolumeID, err.Error())
	}
	log.Infof("CreateSnapshot: snapshot %s is in %s, whose vg is %s", snapshotName, nodeName, vgName)

	// Step 4: update initialSize if initialSize is bigger than pv request size
	srcPVSize, _ := srcPV.Spec.Capacity.Storage().AsInt64()
	if srcPVSize < int64(initialSize) {
		initialSize = uint64(srcPVSize)
	}

	if ok := cs.inFlight.Insert(snapshotName); !ok {
		return nil, status.Errorf(codes.Aborted, VolumeOperationAlreadyExists, snapshotName)
	}
	defer func() {
		cs.inFlight.Delete(snapshotName)
	}()

	// Step 5: get grpc client
	conn, err := cs.getNodeConn(nodeName)
	if err != nil {
		log.Errorf("CreateSnapshot: get grpc client at node %s error: %s", nodeName, err.Error())
		return nil, status.Errorf(codes.Internal, "CreateSnapshot: get grpc client at node %s error: %s", nodeName, err.Error())
	}
	defer conn.Close()

	// Step 6: create lvm snapshot
	var lvmName string
	if lvmName, err = conn.GetLvm(ctx, vgName, snapshotName); err != nil {
		log.Errorf("CreateSnapshot: get lvm snapshot %s failed: %s", snapshotName, err.Error())
		return nil, status.Errorf(codes.Internal, "CreateSnapshot: get lvm snapshot %s failed: %s", snapshotName, err.Error())
	}
	if lvmName == "" {
		_, err := conn.CreateSnapshot(ctx, vgName, snapshotName, srcVolumeID, initialSize)
		if err != nil {
			log.Errorf("CreateSnapshot: create lvm snapshot %s failed: %s", snapshotName, err.Error())
			return nil, status.Errorf(codes.Internal, "CreateSnapshot: create lvm snapshot %s failed: %s", snapshotName, err.Error())
		}
		log.Infof("CreateSnapshot: create snapshot %s successfully", snapshotName)
	} else {
		log.Infof("CreateSnapshot: lvm snapshot %s in node %s already exists", snapshotName, nodeName)
	}
	return cs.newCreateSnapshotResponse(req, int64(initialSize))
}

// DeleteSnapshot delete lvm snapshot
func (cs *controllerServer) DeleteSnapshot(ctx context.Context, req *csi.DeleteSnapshotRequest) (*csi.DeleteSnapshotResponse, error) {
	log.Infof("Starting Delete Snapshot %s with response: %v", req.SnapshotId, req)
	// Step 1: check req
	// snapshotName is name of snapshot lv
	snapshotName := req.GetSnapshotId()
	if len(snapshotName) == 0 {
		log.Error("DeleteSnapshot: Snapshot ID not provided")
		return nil, status.Error(codes.InvalidArgument, "DeleteSnapshot: Snapshot ID not provided")
	}

	// Step 2: get volumeID from snapshot
	snapContent, err := getVolumeSnapshotContent(cs.snapclient, snapshotName)
	if err != nil {
		log.Errorf("DeleteSnapshot: get snapContent %s error: %s", snapshotName, err.Error())
		return nil, status.Errorf(codes.Internal, "DeleteSnapshot: get snapContent %s error: %s", snapshotName, err.Error())
	}
	srcVolumeID := *snapContent.Spec.Source.VolumeHandle

	// Step 3: get nodeName and vgName
	pv, err := cs.pvLister.Get(srcVolumeID)
	if err != nil {
		return nil, status.Errorf(codes.Internal, "CreateVolume: fail to get pv: %s", err.Error())
	}
	nodeName, vgName, err := getInfoFromPV(pv)
	if err != nil {
		log.Errorf("DeleteSnapshot: get pv %s error: %s", srcVolumeID, err.Error())
		return nil, status.Errorf(codes.Internal, "DeleteSnapshot: get pv %s error: %s", srcVolumeID, err.Error())
	}
	log.Infof("DeleteSnapshot: snapshot %s is in %s, whose vg is %s", snapshotName, nodeName, vgName)

	if ok := cs.inFlight.Insert(snapshotName); !ok {
		return nil, status.Errorf(codes.Aborted, VolumeOperationAlreadyExists, snapshotName)
	}
	defer func() {
		cs.inFlight.Delete(snapshotName)
	}()

	// Step 4: get grpc client
	conn, err := cs.getNodeConn(nodeName)
	if err != nil {
		log.Errorf("DeleteSnapshot: get grpc client at node %s error: %s", nodeName, err.Error())
		return nil, status.Errorf(codes.Internal, "DeleteSnapshot: get grpc client at node %s error: %s", nodeName, err.Error())
	}
	defer conn.Close()

	// Step 5: delete lvm snapshot
	var lvmName string
	if lvmName, err = conn.GetLvm(ctx, vgName, snapshotName); err != nil {
		log.Errorf("DeleteSnapshot: get lvm snapshot %s failed: %s", snapshotName, err.Error())
		return nil, status.Errorf(codes.Internal, "DeleteSnapshot: get lvm snapshot %s failed: %s", snapshotName, err.Error())
	}
	if lvmName != "" {
		err := conn.DeleteSnapshot(ctx, vgName, snapshotName)
		if err != nil {
			log.Errorf("DeleteSnapshot: delete lvm snapshot %s failed: %s", snapshotName, err.Error())
			return nil, status.Errorf(codes.Internal, "DeleteSnapshot: delete lvm snapshot %s failed: %s", snapshotName, err.Error())
		}
	} else {
		log.Infof("DeleteSnapshot: lvm snapshot %s in node %s not found, skip...", snapshotName, nodeName)
		// return immediately
		return &csi.DeleteSnapshotResponse{}, nil
	}

	log.Infof("DeleteSnapshot: delete snapshot %s successfully", snapshotName)
	return &csi.DeleteSnapshotResponse{}, nil
}

// ControllerExpandVolume expand volume
func (cs *controllerServer) ControllerExpandVolume(ctx context.Context, req *csi.ControllerExpandVolumeRequest) (*csi.ControllerExpandVolumeResponse, error) {
	log.Infof("ControllerExpandVolume: called with args %+v", *req)

	// Step 1: get nodeName and vgName
	volumeID := req.GetVolumeId()
	pv, err := cs.pvLister.Get(volumeID)
	if err != nil {
		return nil, status.Errorf(codes.Internal, "ControllerExpandVolume: fail to get pv: %s", err.Error())
	}
	nodeName, vgName, err := getInfoFromPV(pv)
	if err != nil {
		return nil, status.Errorf(codes.Internal, "ControllerExpandVolume: fail to get pv %s info: %s", volumeID, err.Error())
	}

	// Step 2: check whether the volume can be expanded
	volSizeBytes := int64(req.GetCapacityRange().GetRequiredBytes())
	// pvc info
	attributes := pv.Spec.CSI.VolumeAttributes
	pvcName := attributes[pkg.PVCName]
	pvcNameSpace := attributes[pkg.PVCNameSpace]
	if pvcName == "" || pvcNameSpace == "" {
		return nil, status.Errorf(codes.InvalidArgument, "ControllerExpandVolume: pvcName(%s) or pvcNamespace(%s) can not be empty", pvcNameSpace, pvcName)
	}

	// Step 3: get grpc client
	conn, err := cs.getNodeConn(nodeName)
	if err != nil {
		return nil, status.Errorf(codes.Internal, "ControllerExpandVolume: fail to get grpc client at node %s: %s", nodeName, err.Error())
	}
	defer conn.Close()

	// Step 4: expand volume
	if err := conn.ExpandLvm(ctx, vgName, volumeID, uint64(volSizeBytes)); err != nil {
		return nil, status.Errorf(codes.Internal, "ControllerExpandVolume: fail to expand lv %s/%s: %s", vgName, volumeID, err.Error())
	}

	log.Infof("ControllerExpandVolume: expand lvm %s/%s in node %s successfully", vgName, volumeID, nodeName)
	return &csi.ControllerExpandVolumeResponse{CapacityBytes: volSizeBytes, NodeExpansionRequired: true}, nil
}

func (cs *controllerServer) ControllerPublishVolume(ctx context.Context, req *csi.ControllerPublishVolumeRequest) (*csi.ControllerPublishVolumeResponse, error) {
	log.Infof("ControllerPublishVolume: called with args %+v", *req)
	return nil, status.Error(codes.Unimplemented, "")
}

func (cs *controllerServer) ControllerUnpublishVolume(ctx context.Context, req *csi.ControllerUnpublishVolumeRequest) (*csi.ControllerUnpublishVolumeResponse, error) {
	log.Infof("ControllerUnpublishVolume: called with args %+v", *req)
	return nil, status.Error(codes.Unimplemented, "")
}

func (cs *controllerServer) GetCapacity(ctx context.Context, req *csi.GetCapacityRequest) (*csi.GetCapacityResponse, error) {
	log.Infof("GetCapacity: called with args %+v", *req)
	return nil, status.Error(codes.Unimplemented, "")
}

func (cs *controllerServer) ListVolumes(ctx context.Context, req *csi.ListVolumesRequest) (*csi.ListVolumesResponse, error) {
	log.Infof("ListVolumes: called with args %+v", *req)
	return nil, status.Error(codes.Unimplemented, "")
}

func (cs *controllerServer) ListSnapshots(ctx context.Context, req *csi.ListSnapshotsRequest) (*csi.ListSnapshotsResponse, error) {
	log.Infof("ListSnapshots: called with args %+v", *req)
	return nil, status.Error(codes.Unimplemented, "")
}

func (cs *controllerServer) ValidateVolumeCapabilities(ctx context.Context, req *csi.ValidateVolumeCapabilitiesRequest) (*csi.ValidateVolumeCapabilitiesResponse, error) {
	log.Infof("ValidateVolumeCapabilities: called with args %+v", *req)
	volumeID := req.GetVolumeId()
	if len(volumeID) == 0 {
		return nil, status.Error(codes.InvalidArgument, "Volume ID not provided")
	}

	volCaps := req.GetVolumeCapabilities()
	if len(volCaps) == 0 {
		return nil, status.Error(codes.InvalidArgument, "Volume capabilities not provided")
	}

	var confirmed *csi.ValidateVolumeCapabilitiesResponse_Confirmed
	if isValidVolumeCapabilities(volCaps) {
		confirmed = &csi.ValidateVolumeCapabilitiesResponse_Confirmed{VolumeCapabilities: volCaps}
	}
	return &csi.ValidateVolumeCapabilitiesResponse{
		Confirmed: confirmed,
	}, nil
}

func (cs *controllerServer) newCreateSnapshotResponse(req *csi.CreateSnapshotRequest, snapshotSize int64) (*csi.CreateSnapshotResponse, error) {
	ts := &timestamppb.Timestamp{
		Seconds: time.Now().Unix(),
		Nanos:   int32(time.Now().Nanosecond()),
	}

	return &csi.CreateSnapshotResponse{
		Snapshot: &csi.Snapshot{
			SnapshotId:     req.Name,
			SourceVolumeId: req.SourceVolumeId,
			SizeBytes:      snapshotSize,
			ReadyToUse:     true,
			CreationTime:   ts,
		},
	}, nil
}

func (cs *controllerServer) getNodeConn(nodeSelected string) (client.Connection, error) {
	node, err := cs.nodeLister.Get(nodeSelected)
	if err != nil {
		return nil, err
	}
	addr, err := getNodeAddr(node, nodeSelected)
	if err != nil {
		log.Errorf("CreateVolume: Get node %s address with error: %s", nodeSelected, err.Error())
		return nil, err
	}
	conn, err := client.NewGrpcConnection(addr, cs.grpcConnectionTimeout)
	return conn, err
}

func (cs *controllerServer) ControllerGetCapabilities(ctx context.Context, req *csi.ControllerGetCapabilitiesRequest) (*csi.ControllerGetCapabilitiesResponse, error) {
	log.Infof("ControllerGetCapabilities: called with args %+v", *req)
	var caps []*csi.ControllerServiceCapability
	for _, cap := range ControllerCaps {
		c := &csi.ControllerServiceCapability{
			Type: &csi.ControllerServiceCapability_Rpc{
				Rpc: &csi.ControllerServiceCapability_RPC{
					Type: cap,
				},
			},
		}
		caps = append(caps, c)
	}
	return &csi.ControllerGetCapabilitiesResponse{Capabilities: caps}, nil
}

func getVolumeSnapshotClass(snapclient snapshot.Interface, className string) (*snapshotapi.VolumeSnapshotClass, error) {
	return snapclient.SnapshotV1().VolumeSnapshotClasses().Get(context.Background(), className, metav1.GetOptions{})
}

func getVolumeSnapshotContent(snapclient snapshot.Interface, snapshotContentName string) (*snapshotapi.VolumeSnapshotContent, error) {
	// Step 1: get yoda snapshot prefix
	prefix := os.Getenv(localtype.EnvSnapshotPrefix)
	if prefix == "" {
		prefix = localtype.DefaultSnapshotPrefix
	}
	// Step 2: get snapshot content api
	return snapclient.SnapshotV1().VolumeSnapshotContents().Get(context.TODO(), strings.Replace(snapshotContentName, prefix, "snapcontent", 1), metav1.GetOptions{})
}

func getSnapshotInitialInfo(param map[string]string) (initialSize uint64, threshold float64, increaseSize uint64, err error) {
	initialSize = localtype.DefaultSnapshotInitialSize
	threshold = localtype.DefaultSnapshotThreshold
	increaseSize = localtype.DefaultSnapshotExpansionSize
	err = nil

	// Step 1: get snapshot initial size
	if str, exist := param[localtype.ParamSnapshotInitialSize]; exist {
		size, err := units.RAMInBytes(str)
		if err != nil {
			return 0, 0, 0, status.Errorf(codes.Internal, "getSnapshotInitialInfo: get initialSize from snapshot annotation failed: %s", err.Error())
		}
		initialSize = uint64(size)
	}
	// Step 2: get snapshot expand threshold
	if str, exist := param[localtype.ParamSnapshotThreshold]; exist {
		str = strings.ReplaceAll(str, "%", "")
		thr, err := strconv.ParseFloat(str, 64)
		if err != nil {
			return 0, 0, 0, status.Errorf(codes.Internal, "getSnapshotInitialInfo: parse float failed: %s", err.Error())
		}
		threshold = thr / 100
	}
	// Step 3: get snapshot increase size
	if str, exist := param[localtype.ParamSnapshotExpansionSize]; exist {
		size, err := units.RAMInBytes(str)
		if err != nil {
			return 0, 0, 0, status.Errorf(codes.Internal, "getSnapshotInitialInfo: get increase size from snapshot annotation failed: %s", err.Error())
		}
		increaseSize = uint64(size)
	}
	log.Infof("getSnapshotInitialInfo: initialSize(%d), threshold(%f), increaseSize(%d)", initialSize, threshold, increaseSize)
	return
}

func getNodeAddr(node *v1.Node, nodeID string) (string, error) {
	ip, err := GetNodeIP(node, nodeID)
	if err != nil {
		return "", err
	}
	if ip.To4() == nil {
		// ipv6: https://stackoverflow.com/a/22752227
		return fmt.Sprintf("[%s]", ip.String()) + ":" + server.GetLvmdPort(), nil
	}
	return ip.String() + ":" + server.GetLvmdPort(), nil
}

// GetNodeIP get node address
func GetNodeIP(node *v1.Node, nodeID string) (net.IP, error) {
	addresses := node.Status.Addresses
	addressMap := make(map[v1.NodeAddressType][]v1.NodeAddress)
	for i := range addresses {
		addressMap[addresses[i].Type] = append(addressMap[addresses[i].Type], addresses[i])
	}
	if addresses, ok := addressMap[v1.NodeInternalIP]; ok {
		return net.ParseIP(addresses[0].Address), nil
	}
	if addresses, ok := addressMap[v1.NodeExternalIP]; ok {
		return net.ParseIP(addresses[0].Address), nil
	}
	return nil, fmt.Errorf("Node IP unknown; known addresses: %v", addresses)
}

type PVAllocatedInfo struct {
	VGName     string `json:"vgName"`
	DeviceName string `json:"deviceName"`
	VolumeType string `json:"volumeType"`
}

func getInfoFromPV(pv *v1.PersistentVolume) (string, string, error) {
	volumeID := pv.Name
	if pv.Spec.NodeAffinity == nil {
		log.Errorf("Get Lvm Spec for volume %s, with nil nodeAffinity", volumeID)
		return "", "", errors.New("Get Lvm Spec for volume " + volumeID + ", with nil nodeAffinity")
	}
	if pv.Spec.NodeAffinity.Required == nil || len(pv.Spec.NodeAffinity.Required.NodeSelectorTerms) == 0 {
		log.Errorf("Get Lvm Spec for volume %s, with nil Required", volumeID)
		return "", "", errors.New("Get Lvm Spec for volume " + volumeID + ", with nil Required")
	}
	if len(pv.Spec.NodeAffinity.Required.NodeSelectorTerms[0].MatchExpressions) == 0 {
		log.Errorf("Get Lvm Spec for volume %s, with nil MatchExpressions", volumeID)
		return "", "", errors.New("Get Lvm Spec for volume " + volumeID + ", with nil MatchExpressions")
	}
	key := pv.Spec.NodeAffinity.Required.NodeSelectorTerms[0].MatchExpressions[0].Key
	if key != pkg.KubernetesNodeIdentityKey {
		log.Errorf("Get Lvm Spec for volume %s, with key %s", volumeID, key)
		return "", "", errors.New("Get Lvm Spec for volume " + volumeID + ", with key" + key)
	}
	nodes := pv.Spec.NodeAffinity.Required.NodeSelectorTerms[0].MatchExpressions[0].Values
	if len(nodes) == 0 {
		log.Errorf("Get Lvm Spec for volume %s, with empty nodes", volumeID)
		return "", "", errors.New("Get Lvm Spec for volume " + volumeID + ", with empty nodes")
	}
	vgName := utils.GetVGNameFromCsiPV(pv)

<<<<<<< HEAD
	log.V(6).Infof("Get Lvm Spec for volume %s, with VgName %s, Node %s", volumeID, pv.Spec.CSI.VolumeAttributes["vgName"], nodes[0])
	return nodes[0], vgName, pv, nil
}

func lvmScheduled(storageSelected string, parameters map[string]string) (map[string]string, error) {
	vgName := ""
	paraList := map[string]string{}
	if storageSelected != "" {
		storageMap := map[string]string{}
		err := json.Unmarshal([]byte(storageSelected), &storageMap)
		if err != nil {
			return nil, status.Error(codes.InvalidArgument, "Scheduler provide error storage format: "+err.Error())
		}
		if value, ok := storageMap["VolumeGroup"]; ok {
			paraList[VgNameTag] = value
			vgName = value
		}
	}
	if value, ok := parameters[VgNameTag]; ok && value != "" {
		if vgName != "" && value != vgName {
			return nil, status.Error(codes.InvalidArgument, "Storage Schedule is not expected "+value+vgName)
		}
	}
	if vgName == "" {
		return nil, status.Error(codes.InvalidArgument, "Node/Storage Schedule failed "+vgName)
	}
	return paraList, nil
=======
	log.Debugf("Get Lvm Spec for volume %s, with VgName %s, Node %s", volumeID, vgName, nodes[0])
	return nodes[0], vgName, nil
>>>>>>> 4d693bbe
}

func scheduleLVM(nodeSelected, pvcName, pvcNameSpace string, parameters map[string]string) (map[string]string, error) {
	vgName := ""
	paraList := map[string]string{}
	if value, ok := parameters[VgNameTag]; ok {
		vgName = value
	}
	if vgName == "" {
		volumeInfo, err := adapter.ScheduleVolume(string(pkg.VolumeTypeLVM), pvcName, pvcNameSpace, vgName, nodeSelected)
		if err != nil {
			return nil, status.Error(codes.InvalidArgument, "lvm schedule with error "+err.Error())
		}
		if volumeInfo.VgName == "" || volumeInfo.Node == "" {
			log.Errorf("Lvm Schedule finished, but get empty: %v", volumeInfo)
			return nil, status.Error(codes.InvalidArgument, "lvm schedule finish but vgName/Node empty")
		}
		vgName = volumeInfo.VgName
	}
	paraList[VgNameTag] = vgName
	return paraList, nil
}

func scheduleMountpoint(nodeSelected, pvcName, pvcNameSpace string, parameters map[string]string) (map[string]string, error) {
	paraList := map[string]string{}
	volumeInfo, err := adapter.ScheduleVolume(string(pkg.VolumeTypeMountPoint), pvcName, pvcNameSpace, "", nodeSelected)
	if err != nil {
		return nil, status.Error(codes.InvalidArgument, "lvm schedule with error "+err.Error())
	}
	if volumeInfo.Disk == "" {
		log.Errorf("mountpoint Schedule finished, but get empty Disk: %v", volumeInfo)
		return nil, status.Error(codes.InvalidArgument, "mountpoint schedule finish but Disk empty")
	}
	paraList[string(pkg.VolumeTypeMountPoint)] = volumeInfo.Disk
	return paraList, nil
}

func scheduleDevice(nodeSelected, pvcName, pvcNameSpace string, parameters map[string]string) (map[string]string, error) {
	paraList := map[string]string{}
	volumeInfo, err := adapter.ScheduleVolume(string(pkg.VolumeTypeDevice), pvcName, pvcNameSpace, "", nodeSelected)
	if err != nil {
		return nil, status.Error(codes.InvalidArgument, "device schedule with error "+err.Error())
	}
	if volumeInfo.Disk == "" {
		log.Errorf("Device Schedule finished, but get empty Disk: %v", volumeInfo)
		return nil, status.Error(codes.InvalidArgument, "Device schedule finish but Disk empty")
	}
	paraList[string(pkg.VolumeTypeDevice)] = volumeInfo.Disk
	return paraList, nil
}

func validateCreateVolumeRequest(req *csi.CreateVolumeRequest) error {
	volName := req.GetName()
	if len(volName) == 0 {
		return fmt.Errorf("Volume name not provided")
	}

	volCaps := req.GetVolumeCapabilities()
	if len(volCaps) == 0 {
		return fmt.Errorf("Volume capabilities not provided")
	}

	if !isValidVolumeCapabilities(volCaps) {
		modes := utils.GetAccessModes(volCaps)
		stringModes := strings.Join(*modes, ", ")
		errString := "Volume capabilities " + stringModes + " not supported. Only AccessModes[ReadWriteOnce] supported."
		return fmt.Errorf(errString)
	}
	return nil
}

func validateDeleteVolumeRequest(req *csi.DeleteVolumeRequest) error {
	if len(req.GetVolumeId()) == 0 {
		return status.Error(codes.InvalidArgument, "Volume ID not provided")
	}
	return nil
}

func isValidVolumeCapabilities(volCaps []*csi.VolumeCapability) bool {
	hasSupport := func(cap *csi.VolumeCapability) bool {
		for _, c := range VolumeCaps {
			if c == cap.AccessMode.GetMode() {
				return true
			}
		}
		return false
	}

	foundAll := true
	for _, c := range volCaps {
		if !hasSupport(c) {
			foundAll = false
		}
	}
	return foundAll
}

func getNodeNameAndStorageNameFromPV(pv *v1.PersistentVolume, volumeType string) (nodeName string, storageName string, err error) {
	if pv.Spec.NodeAffinity == nil {
		return "", "", fmt.Errorf("pv %s with nil nodeAffinity", pv.Name)
	}
	if pv.Spec.NodeAffinity.Required == nil || len(pv.Spec.NodeAffinity.Required.NodeSelectorTerms) == 0 {
		return "", "", fmt.Errorf("pv %s with nil Required or nil required.nodeSelectorTerms", pv.Name)
	}
	if len(pv.Spec.NodeAffinity.Required.NodeSelectorTerms[0].MatchExpressions) == 0 {
		return "", "", fmt.Errorf("pv %s with nil MatchExpressions", pv.Name)
	}
	key := pv.Spec.NodeAffinity.Required.NodeSelectorTerms[0].MatchExpressions[0].Key
	if key != pkg.KubernetesNodeIdentityKey {
		return "", "", fmt.Errorf("pv %s with MatchExpressions %s, must be %s", pv.Name, key, pkg.KubernetesNodeIdentityKey)
	}

	nodes := pv.Spec.NodeAffinity.Required.NodeSelectorTerms[0].MatchExpressions[0].Values
	if len(nodes) == 0 {
		return "", "", fmt.Errorf("pv %s with empty nodes", pv.Name)
	}
	nodeName = nodes[0]

	storageName = pv.Spec.CSI.VolumeAttributes[volumeType]
	if storageName == "" {
		return "", "", fmt.Errorf("storageName of pv %s is empty", pv.Name)
	}

	return nodeName, storageName, nil
}<|MERGE_RESOLUTION|>--- conflicted
+++ resolved
@@ -17,7 +17,6 @@
 package csi
 
 import (
-	"errors"
 	"fmt"
 	"net"
 	"os"
@@ -34,7 +33,7 @@
 	"github.com/alibaba/open-local/pkg/signals"
 	"github.com/alibaba/open-local/pkg/utils"
 	"github.com/container-storage-interface/spec/lib/go/csi"
-	"github.com/docker/go-units"
+	units "github.com/docker/go-units"
 	timestamppb "github.com/golang/protobuf/ptypes/timestamp"
 	snapshotapi "github.com/kubernetes-csi/external-snapshotter/client/v4/apis/volumesnapshot/v1"
 	snapshot "github.com/kubernetes-csi/external-snapshotter/client/v4/clientset/versioned"
@@ -48,41 +47,7 @@
 	corelisters "k8s.io/client-go/listers/core/v1"
 	"k8s.io/client-go/tools/cache"
 	"k8s.io/client-go/tools/clientcmd"
-<<<<<<< HEAD
 	log "k8s.io/klog/v2"
-	utiltrace "k8s.io/utils/trace"
-)
-
-const (
-	// VolumeTypeKey volume type key words
-	VolumeTypeKey = "volumeType"
-	// LvmVolumeType lvm volume type
-	LvmVolumeType = "LVM"
-	// MountPointType type
-	MountPointType = "MountPoint"
-	// DeviceVolumeType type
-	DeviceVolumeType = "Device"
-	// PvcNameTag in annotations
-	PvcNameTag = "csi.storage.k8s.io/pvc/name"
-	// PvcNsTag in annotations
-	PvcNsTag = "csi.storage.k8s.io/pvc/namespace"
-	// NodeSchedueTag in annotations
-	NodeSchedueTag = "volume.kubernetes.io/selected-node"
-	// LastAppliyAnnotationTag tag
-	LastAppliyAnnotationTag = "kubectl.kubernetes.io/last-applied-configuration"
-	// CsiProvisionerIdentity tag
-	CsiProvisionerIdentity = "storage.kubernetes.io/csiProvisionerIdentity"
-	// CsiProvisionerTag tag
-	CsiProvisionerTag = "volume.beta.kubernetes.io/storage-provisioner"
-	// StripingType striping type
-	StripingType = "striping"
-	// connection timeout
-	DefaultConnectTimeout = 3
-
-	// TopologyNodeKey define host name of node
-	TopologyNodeKey = "kubernetes.io/hostname"
-=======
->>>>>>> 4d693bbe
 )
 
 type controllerServer struct {
@@ -252,7 +217,7 @@
 
 // CreateVolume csi interface
 func (cs *controllerServer) CreateVolume(ctx context.Context, req *csi.CreateVolumeRequest) (*csi.CreateVolumeResponse, error) {
-	log.Infof("CreateVolume: called with args %+v", *req)
+	log.V(4).Infof("CreateVolume: called with args %+v", *req)
 	volumeID := req.GetName()
 	// Step 1: check request
 	if err := validateCreateVolumeRequest(req); err != nil {
@@ -292,7 +257,6 @@
 	paramMap := map[string]string{}
 	// handle snapshot first
 	if volumeSource := req.GetVolumeContentSource(); volumeSource != nil {
-		// 若是快照，不论是 extender 还是 framework，都是一样要做这些。
 		if volumeType == string(pkg.VolumeTypeLVM) {
 			// validate
 			if _, ok := volumeSource.GetType().(*csi.VolumeContentSource_Snapshot); !ok {
@@ -460,17 +424,17 @@
 }
 
 func (cs *controllerServer) DeleteVolume(ctx context.Context, req *csi.DeleteVolumeRequest) (*csi.DeleteVolumeResponse, error) {
-	log.Infof("DeleteVolume: called with args %+v", *req)
+	log.V(4).Infof("DeleteVolume: called with args %+v", *req)
 	volumeID := req.GetVolumeId()
 	// Step 1: check request
 	if err := validateDeleteVolumeRequest(req); err != nil {
 		return nil, status.Errorf(codes.InvalidArgument, "DeleteVolume: fail to validate DeleteVolumeRequest: %s", err.Error())
 	}
-	pvObj, err := cs.pvLister.Get(volumeID)
+	pv, err := cs.pvLister.Get(volumeID)
 	if err != nil {
 		return nil, status.Errorf(codes.Internal, "CreateVolume: fail to get pv: %s", err.Error())
 	}
-	nodeName, vgName, err := getInfoFromPV(pvObj)
+	nodeName, vgName, err := getInfoFromPV(pv)
 	if err != nil {
 		return nil, status.Errorf(codes.Internal, "DeleteVolume: fail to  get pv spec %s: %s", volumeID, err.Error())
 	}
@@ -482,14 +446,14 @@
 	defer func() {
 		cs.inFlight.Delete(volumeID)
 	}()
-	volumeType := pvObj.Spec.CSI.VolumeAttributes[pkg.VolumeTypeKey]
+	volumeType := pv.Spec.CSI.VolumeAttributes[pkg.VolumeTypeKey]
 	switch volumeType {
 	case string(pkg.VolumeTypeLVM):
 		// check volume content source is snapshot
 		isSnapshot := false
 		isSnapshotReadOnly := false
-		if pvObj.Spec.CSI != nil {
-			attributes := pvObj.Spec.CSI.VolumeAttributes
+		if pv.Spec.CSI != nil {
+			attributes := pv.Spec.CSI.VolumeAttributes
 			if value, exist := attributes[localtype.ParamSnapshotName]; exist && value != "" {
 				isSnapshot = true
 			}
@@ -540,7 +504,7 @@
 			}
 		}
 	case string(pkg.VolumeTypeMountPoint):
-		nodeName, path, err := getNodeNameAndStorageNameFromPV(pvObj, string(pkg.VolumeTypeMountPoint))
+		nodeName, path, err := getNodeNameAndStorageNameFromPV(pv, string(pkg.VolumeTypeMountPoint))
 		if err != nil {
 			return nil, status.Errorf(codes.Internal, "DeleteVolume: fail to get node name and storage name: %s", err.Error())
 		}
@@ -554,7 +518,7 @@
 		}
 		log.Infof("DeleteVolume: delete MountPoint volume(%s) successfully", volumeID)
 	case string(pkg.VolumeTypeDevice):
-		nodeName, device, err := getNodeNameAndStorageNameFromPV(pvObj, string(pkg.VolumeTypeDevice))
+		nodeName, device, err := getNodeNameAndStorageNameFromPV(pv, string(pkg.VolumeTypeDevice))
 		if err != nil {
 			return nil, status.Errorf(codes.Internal, "DeleteVolume: fail to get node name and storage name: %s", err.Error())
 		}
@@ -576,7 +540,7 @@
 
 // CreateSnapshot create lvm snapshot
 func (cs *controllerServer) CreateSnapshot(ctx context.Context, req *csi.CreateSnapshotRequest) (*csi.CreateSnapshotResponse, error) {
-	log.V(6).Infof("Starting Create Snapshot %s with response: %v", req.Name, req)
+	log.V(4).Infof("Starting Create Snapshot %s with response: %v", req.Name, req)
 	// Step 1: check request
 	snapshotName := req.GetName()
 	if len(snapshotName) == 0 {
@@ -718,7 +682,7 @@
 
 // ControllerExpandVolume expand volume
 func (cs *controllerServer) ControllerExpandVolume(ctx context.Context, req *csi.ControllerExpandVolumeRequest) (*csi.ControllerExpandVolumeResponse, error) {
-	log.Infof("ControllerExpandVolume: called with args %+v", *req)
+	log.V(4).Infof("ControllerExpandVolume: called with args %+v", *req)
 
 	// Step 1: get nodeName and vgName
 	volumeID := req.GetVolumeId()
@@ -758,32 +722,32 @@
 }
 
 func (cs *controllerServer) ControllerPublishVolume(ctx context.Context, req *csi.ControllerPublishVolumeRequest) (*csi.ControllerPublishVolumeResponse, error) {
-	log.Infof("ControllerPublishVolume: called with args %+v", *req)
+	log.V(4).Infof("ControllerPublishVolume: called with args %+v", *req)
 	return nil, status.Error(codes.Unimplemented, "")
 }
 
 func (cs *controllerServer) ControllerUnpublishVolume(ctx context.Context, req *csi.ControllerUnpublishVolumeRequest) (*csi.ControllerUnpublishVolumeResponse, error) {
-	log.Infof("ControllerUnpublishVolume: called with args %+v", *req)
+	log.V(4).Infof("ControllerUnpublishVolume: called with args %+v", *req)
 	return nil, status.Error(codes.Unimplemented, "")
 }
 
 func (cs *controllerServer) GetCapacity(ctx context.Context, req *csi.GetCapacityRequest) (*csi.GetCapacityResponse, error) {
-	log.Infof("GetCapacity: called with args %+v", *req)
+	log.V(4).Infof("GetCapacity: called with args %+v", *req)
 	return nil, status.Error(codes.Unimplemented, "")
 }
 
 func (cs *controllerServer) ListVolumes(ctx context.Context, req *csi.ListVolumesRequest) (*csi.ListVolumesResponse, error) {
-	log.Infof("ListVolumes: called with args %+v", *req)
+	log.V(4).Infof("ListVolumes: called with args %+v", *req)
 	return nil, status.Error(codes.Unimplemented, "")
 }
 
 func (cs *controllerServer) ListSnapshots(ctx context.Context, req *csi.ListSnapshotsRequest) (*csi.ListSnapshotsResponse, error) {
-	log.Infof("ListSnapshots: called with args %+v", *req)
+	log.V(4).Infof("ListSnapshots: called with args %+v", *req)
 	return nil, status.Error(codes.Unimplemented, "")
 }
 
 func (cs *controllerServer) ValidateVolumeCapabilities(ctx context.Context, req *csi.ValidateVolumeCapabilitiesRequest) (*csi.ValidateVolumeCapabilitiesResponse, error) {
-	log.Infof("ValidateVolumeCapabilities: called with args %+v", *req)
+	log.V(4).Infof("ValidateVolumeCapabilities: called with args %+v", *req)
 	volumeID := req.GetVolumeId()
 	if len(volumeID) == 0 {
 		return nil, status.Error(codes.InvalidArgument, "Volume ID not provided")
@@ -801,6 +765,22 @@
 	return &csi.ValidateVolumeCapabilitiesResponse{
 		Confirmed: confirmed,
 	}, nil
+}
+
+func (cs *controllerServer) ControllerGetCapabilities(ctx context.Context, req *csi.ControllerGetCapabilitiesRequest) (*csi.ControllerGetCapabilitiesResponse, error) {
+	log.V(4).Infof("ControllerGetCapabilities: called with args %+v", *req)
+	var caps []*csi.ControllerServiceCapability
+	for _, cap := range ControllerCaps {
+		c := &csi.ControllerServiceCapability{
+			Type: &csi.ControllerServiceCapability_Rpc{
+				Rpc: &csi.ControllerServiceCapability_RPC{
+					Type: cap,
+				},
+			},
+		}
+		caps = append(caps, c)
+	}
+	return &csi.ControllerGetCapabilitiesResponse{Capabilities: caps}, nil
 }
 
 func (cs *controllerServer) newCreateSnapshotResponse(req *csi.CreateSnapshotRequest, snapshotSize int64) (*csi.CreateSnapshotResponse, error) {
@@ -834,22 +814,6 @@
 	return conn, err
 }
 
-func (cs *controllerServer) ControllerGetCapabilities(ctx context.Context, req *csi.ControllerGetCapabilitiesRequest) (*csi.ControllerGetCapabilitiesResponse, error) {
-	log.Infof("ControllerGetCapabilities: called with args %+v", *req)
-	var caps []*csi.ControllerServiceCapability
-	for _, cap := range ControllerCaps {
-		c := &csi.ControllerServiceCapability{
-			Type: &csi.ControllerServiceCapability_Rpc{
-				Rpc: &csi.ControllerServiceCapability_RPC{
-					Type: cap,
-				},
-			},
-		}
-		caps = append(caps, c)
-	}
-	return &csi.ControllerGetCapabilitiesResponse{Capabilities: caps}, nil
-}
-
 func getVolumeSnapshotClass(snapclient snapshot.Interface, className string) (*snapshotapi.VolumeSnapshotClass, error) {
 	return snapclient.SnapshotV1().VolumeSnapshotClasses().Get(context.Background(), className, metav1.GetOptions{})
 }
@@ -937,60 +901,30 @@
 	volumeID := pv.Name
 	if pv.Spec.NodeAffinity == nil {
 		log.Errorf("Get Lvm Spec for volume %s, with nil nodeAffinity", volumeID)
-		return "", "", errors.New("Get Lvm Spec for volume " + volumeID + ", with nil nodeAffinity")
+		return "", "", fmt.Errorf("Get Lvm Spec for volume " + volumeID + ", with nil nodeAffinity")
 	}
 	if pv.Spec.NodeAffinity.Required == nil || len(pv.Spec.NodeAffinity.Required.NodeSelectorTerms) == 0 {
 		log.Errorf("Get Lvm Spec for volume %s, with nil Required", volumeID)
-		return "", "", errors.New("Get Lvm Spec for volume " + volumeID + ", with nil Required")
+		return "", "", fmt.Errorf("Get Lvm Spec for volume " + volumeID + ", with nil Required")
 	}
 	if len(pv.Spec.NodeAffinity.Required.NodeSelectorTerms[0].MatchExpressions) == 0 {
 		log.Errorf("Get Lvm Spec for volume %s, with nil MatchExpressions", volumeID)
-		return "", "", errors.New("Get Lvm Spec for volume " + volumeID + ", with nil MatchExpressions")
+		return "", "", fmt.Errorf("Get Lvm Spec for volume " + volumeID + ", with nil MatchExpressions")
 	}
 	key := pv.Spec.NodeAffinity.Required.NodeSelectorTerms[0].MatchExpressions[0].Key
 	if key != pkg.KubernetesNodeIdentityKey {
 		log.Errorf("Get Lvm Spec for volume %s, with key %s", volumeID, key)
-		return "", "", errors.New("Get Lvm Spec for volume " + volumeID + ", with key" + key)
+		return "", "", fmt.Errorf("Get Lvm Spec for volume " + volumeID + ", with key" + key)
 	}
 	nodes := pv.Spec.NodeAffinity.Required.NodeSelectorTerms[0].MatchExpressions[0].Values
 	if len(nodes) == 0 {
 		log.Errorf("Get Lvm Spec for volume %s, with empty nodes", volumeID)
-		return "", "", errors.New("Get Lvm Spec for volume " + volumeID + ", with empty nodes")
+		return "", "", fmt.Errorf("Get Lvm Spec for volume " + volumeID + ", with empty nodes")
 	}
 	vgName := utils.GetVGNameFromCsiPV(pv)
 
-<<<<<<< HEAD
-	log.V(6).Infof("Get Lvm Spec for volume %s, with VgName %s, Node %s", volumeID, pv.Spec.CSI.VolumeAttributes["vgName"], nodes[0])
-	return nodes[0], vgName, pv, nil
-}
-
-func lvmScheduled(storageSelected string, parameters map[string]string) (map[string]string, error) {
-	vgName := ""
-	paraList := map[string]string{}
-	if storageSelected != "" {
-		storageMap := map[string]string{}
-		err := json.Unmarshal([]byte(storageSelected), &storageMap)
-		if err != nil {
-			return nil, status.Error(codes.InvalidArgument, "Scheduler provide error storage format: "+err.Error())
-		}
-		if value, ok := storageMap["VolumeGroup"]; ok {
-			paraList[VgNameTag] = value
-			vgName = value
-		}
-	}
-	if value, ok := parameters[VgNameTag]; ok && value != "" {
-		if vgName != "" && value != vgName {
-			return nil, status.Error(codes.InvalidArgument, "Storage Schedule is not expected "+value+vgName)
-		}
-	}
-	if vgName == "" {
-		return nil, status.Error(codes.InvalidArgument, "Node/Storage Schedule failed "+vgName)
-	}
-	return paraList, nil
-=======
-	log.Debugf("Get Lvm Spec for volume %s, with VgName %s, Node %s", volumeID, vgName, nodes[0])
+	log.Infof("Get Lvm Spec for volume %s, with VgName %s, Node %s", volumeID, vgName, nodes[0])
 	return nodes[0], vgName, nil
->>>>>>> 4d693bbe
 }
 
 func scheduleLVM(nodeSelected, pvcName, pvcNameSpace string, parameters map[string]string) (map[string]string, error) {

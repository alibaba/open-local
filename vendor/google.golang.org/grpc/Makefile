all: vet test testrace

build: deps
	go build google.golang.org/grpc/...

clean:
	go clean -i google.golang.org/grpc/...

deps:
	go get -d -v google.golang.org/grpc/...

proto:
	@ if ! which protoc > /dev/null; then \
		echo "error: protoc not installed" >&2; \
		exit 1; \
	fi
	go generate google.golang.org/grpc/...

test: testdeps
	go test -cpu 1,4 -timeout 7m google.golang.org/grpc/...

testsubmodule: testdeps
	cd security/advancedtls && go test -cpu 1,4 -timeout 7m google.golang.org/grpc/security/advancedtls/...

testappengine: testappenginedeps
	goapp test -cpu 1,4 -timeout 7m google.golang.org/grpc/...

testappenginedeps:
	goapp get -d -v -t -tags 'appengine appenginevm' google.golang.org/grpc/...

testdeps:
	go get -d -v -t google.golang.org/grpc/...

testrace: testdeps
	go test -race -cpu 1,4 -timeout 7m google.golang.org/grpc/...

updatedeps:
	go get -d -v -u -f google.golang.org/grpc/...

updatetestdeps:
	go get -d -v -t -u -f google.golang.org/grpc/...

vet: vetdeps
	./vet.sh

vetdeps:
	./vet.sh -install

.PHONY: \
	all \
	build \
	clean \
	deps \
	proto \
	test \
<<<<<<< HEAD
	testappengine \
	testappenginedeps \
	testdeps \
=======
>>>>>>> 4d693bbe
	testrace \
	updatedeps \
	updatetestdeps \
	vet \
	vetdeps<|MERGE_RESOLUTION|>--- conflicted
+++ resolved
@@ -1,13 +1,13 @@
 all: vet test testrace
 
-build: deps
+build:
 	go build google.golang.org/grpc/...
 
 clean:
 	go clean -i google.golang.org/grpc/...
 
 deps:
-	go get -d -v google.golang.org/grpc/...
+	GO111MODULE=on go get -d -v google.golang.org/grpc/...
 
 proto:
 	@ if ! which protoc > /dev/null; then \
@@ -16,29 +16,18 @@
 	fi
 	go generate google.golang.org/grpc/...
 
-test: testdeps
+test:
 	go test -cpu 1,4 -timeout 7m google.golang.org/grpc/...
 
-testsubmodule: testdeps
+testsubmodule:
 	cd security/advancedtls && go test -cpu 1,4 -timeout 7m google.golang.org/grpc/security/advancedtls/...
+	cd security/authorization && go test -cpu 1,4 -timeout 7m google.golang.org/grpc/security/authorization/...
 
-testappengine: testappenginedeps
-	goapp test -cpu 1,4 -timeout 7m google.golang.org/grpc/...
-
-testappenginedeps:
-	goapp get -d -v -t -tags 'appengine appenginevm' google.golang.org/grpc/...
+testrace:
+	go test -race -cpu 1,4 -timeout 7m google.golang.org/grpc/...
 
 testdeps:
-	go get -d -v -t google.golang.org/grpc/...
-
-testrace: testdeps
-	go test -race -cpu 1,4 -timeout 7m google.golang.org/grpc/...
-
-updatedeps:
-	go get -d -v -u -f google.golang.org/grpc/...
-
-updatetestdeps:
-	go get -d -v -t -u -f google.golang.org/grpc/...
+	GO111MODULE=on go get -d -v -t google.golang.org/grpc/...
 
 vet: vetdeps
 	./vet.sh
@@ -50,17 +39,8 @@
 	all \
 	build \
 	clean \
-	deps \
 	proto \
 	test \
-<<<<<<< HEAD
-	testappengine \
-	testappenginedeps \
-	testdeps \
-=======
->>>>>>> 4d693bbe
 	testrace \
-	updatedeps \
-	updatetestdeps \
 	vet \
 	vetdeps
--- conflicted
+++ resolved
@@ -25,6 +25,7 @@
 	"time"
 
 	"google.golang.org/grpc/connectivity"
+	"google.golang.org/grpc/serviceconfig"
 )
 
 var (
@@ -37,14 +38,6 @@
 	// KeepaliveMinPingTime is the minimum ping interval.  This must be 10s by
 	// default, but tests may wish to set it lower for convenience.
 	KeepaliveMinPingTime = 10 * time.Second
-<<<<<<< HEAD
-	// NewRequestInfoContext creates a new context based on the argument context attaching
-	// the passed in RequestInfo to the new context.
-	NewRequestInfoContext interface{} // func(context.Context, credentials.RequestInfo) context.Context
-	// ParseServiceConfigForTesting is for creating a fake
-	// ClientConn for resolver testing only
-	ParseServiceConfigForTesting interface{} // func(string) *serviceconfig.ParseResult
-=======
 	// ParseServiceConfigForTesting is for creating a fake
 	// ClientConn for resolver testing only
 	ParseServiceConfigForTesting interface{} // func(string) *serviceconfig.ParseResult
@@ -71,7 +64,6 @@
 	// xDS-enabled server invokes this method on a grpc.Server when a particular
 	// listener moves to "not-serving" mode.
 	DrainServerTransports interface{} // func(*grpc.Server, string)
->>>>>>> 4d693bbe
 )
 
 // HealthChecker defines the signature of the client-side LB channel health checking function.

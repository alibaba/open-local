//go:build !linux
// +build !linux

/*
 *
 * Copyright 2018 gRPC authors.
 *
 * Licensed under the Apache License, Version 2.0 (the "License");
 * you may not use this file except in compliance with the License.
 * You may obtain a copy of the License at
 *
 *     http://www.apache.org/licenses/LICENSE-2.0
 *
 * Unless required by applicable law or agreed to in writing, software
 * distributed under the License is distributed on an "AS IS" BASIS,
 * WITHOUT WARRANTIES OR CONDITIONS OF ANY KIND, either express or implied.
 * See the License for the specific language governing permissions and
 * limitations under the License.
 *
 */

package syscall

import (
	"net"
	"sync"
	"time"

	"google.golang.org/grpc/grpclog"
)

var once sync.Once

func log() {
	once.Do(func() {
<<<<<<< HEAD
		grpclog.Info("CPU time info is unavailable on non-linux or appengine environment.")
=======
		logger.Info("CPU time info is unavailable on non-linux environments.")
>>>>>>> 4d693bbe
	})
}

// GetCPUTime returns the how much CPU time has passed since the start of this
// process. It always returns 0 under non-linux environments.
func GetCPUTime() int64 {
	log()
	return 0
}

// Rusage is an empty struct under non-linux environments.
type Rusage struct{}

<<<<<<< HEAD
// GetRusage is a no-op function under non-linux or appengine environment.
func GetRusage() (rusage *Rusage) {
=======
// GetRusage is a no-op function under non-linux environments.
func GetRusage() *Rusage {
>>>>>>> 4d693bbe
	log()
	return nil
}

// CPUTimeDiff returns the differences of user CPU time and system CPU time used
// between two Rusage structs. It a no-op function for non-linux environments.
func CPUTimeDiff(first *Rusage, latest *Rusage) (float64, float64) {
	log()
	return 0, 0
}

// SetTCPUserTimeout is a no-op function under non-linux environments.
func SetTCPUserTimeout(conn net.Conn, timeout time.Duration) error {
	log()
	return nil
}

// GetTCPUserTimeout is a no-op function under non-linux environments.
// A negative return value indicates the operation is not supported
func GetTCPUserTimeout(conn net.Conn) (int, error) {
	log()
	return -1, nil
}<|MERGE_RESOLUTION|>--- conflicted
+++ resolved
@@ -19,6 +19,8 @@
  *
  */
 
+// Package syscall provides functionalities that grpc uses to get low-level
+// operating system stats/info.
 package syscall
 
 import (
@@ -30,14 +32,11 @@
 )
 
 var once sync.Once
+var logger = grpclog.Component("core")
 
 func log() {
 	once.Do(func() {
-<<<<<<< HEAD
-		grpclog.Info("CPU time info is unavailable on non-linux or appengine environment.")
-=======
 		logger.Info("CPU time info is unavailable on non-linux environments.")
->>>>>>> 4d693bbe
 	})
 }
 
@@ -51,13 +50,8 @@
 // Rusage is an empty struct under non-linux environments.
 type Rusage struct{}
 
-<<<<<<< HEAD
-// GetRusage is a no-op function under non-linux or appengine environment.
-func GetRusage() (rusage *Rusage) {
-=======
 // GetRusage is a no-op function under non-linux environments.
 func GetRusage() *Rusage {
->>>>>>> 4d693bbe
 	log()
 	return nil
 }

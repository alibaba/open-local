/*
 *
 * Copyright 2014 gRPC authors.
 *
 * Licensed under the Apache License, Version 2.0 (the "License");
 * you may not use this file except in compliance with the License.
 * You may obtain a copy of the License at
 *
 *     http://www.apache.org/licenses/LICENSE-2.0
 *
 * Unless required by applicable law or agreed to in writing, software
 * distributed under the License is distributed on an "AS IS" BASIS,
 * WITHOUT WARRANTIES OR CONDITIONS OF ANY KIND, either express or implied.
 * See the License for the specific language governing permissions and
 * limitations under the License.
 *
 */

package transport

import (
	"context"
	"fmt"
	"io"
	"math"
	"net"
	"net/http"
	"path/filepath"
	"strconv"
	"strings"
	"sync"
	"sync/atomic"
	"time"

	"golang.org/x/net/http2"
	"golang.org/x/net/http2/hpack"
<<<<<<< HEAD

=======
>>>>>>> 4d693bbe
	"google.golang.org/grpc/codes"
	"google.golang.org/grpc/credentials"
	"google.golang.org/grpc/internal/channelz"
	icredentials "google.golang.org/grpc/internal/credentials"
	"google.golang.org/grpc/internal/grpcutil"
	imetadata "google.golang.org/grpc/internal/metadata"
	"google.golang.org/grpc/internal/syscall"
	"google.golang.org/grpc/internal/transport/networktype"
	"google.golang.org/grpc/keepalive"
	"google.golang.org/grpc/metadata"
	"google.golang.org/grpc/peer"
	"google.golang.org/grpc/stats"
	"google.golang.org/grpc/status"
)

// clientConnectionCounter counts the number of connections a client has
// initiated (equal to the number of http2Clients created). Must be accessed
// atomically.
var clientConnectionCounter uint64

// http2Client implements the ClientTransport interface with HTTP2.
type http2Client struct {
	lastRead   int64 // Keep this field 64-bit aligned. Accessed atomically.
	ctx        context.Context
	cancel     context.CancelFunc
	ctxDone    <-chan struct{} // Cache the ctx.Done() chan.
	userAgent  string
	md         interface{}
	conn       net.Conn // underlying communication channel
	loopy      *loopyWriter
	remoteAddr net.Addr
	localAddr  net.Addr
	authInfo   credentials.AuthInfo // auth info about the connection

	readerDone chan struct{} // sync point to enable testing.
	writerDone chan struct{} // sync point to enable testing.
	// goAway is closed to notify the upper layer (i.e., addrConn.transportMonitor)
	// that the server sent GoAway on this transport.
	goAway chan struct{}

	framer *framer
	// controlBuf delivers all the control related tasks (e.g., window
	// updates, reset streams, and various settings) to the controller.
	controlBuf *controlBuffer
	fc         *trInFlow
	// The scheme used: https if TLS is on, http otherwise.
	scheme string

	isSecure bool

	perRPCCreds []credentials.PerRPCCredentials

	kp               keepalive.ClientParameters
	keepaliveEnabled bool

	statsHandler stats.Handler

	initialWindowSize int32

	// configured by peer through SETTINGS_MAX_HEADER_LIST_SIZE
	maxSendHeaderListSize *uint32

	bdpEst *bdpEstimator
	// onPrefaceReceipt is a callback that client transport calls upon
	// receiving server preface to signal that a succefull HTTP2
	// connection was established.
	onPrefaceReceipt func()

	maxConcurrentStreams  uint32
	streamQuota           int64
	streamsQuotaAvailable chan struct{}
	waitingStreams        uint32
	nextID                uint32

	mu            sync.Mutex // guard the following variables
	state         transportState
	activeStreams map[uint32]*Stream
	// prevGoAway ID records the Last-Stream-ID in the previous GOAway frame.
	prevGoAwayID uint32
	// goAwayReason records the http2.ErrCode and debug data received with the
	// GoAway frame.
	goAwayReason GoAwayReason
	// goAwayDebugMessage contains a detailed human readable string about a
	// GoAway frame, useful for error messages.
	goAwayDebugMessage string
	// A condition variable used to signal when the keepalive goroutine should
	// go dormant. The condition for dormancy is based on the number of active
	// streams and the `PermitWithoutStream` keepalive client parameter. And
	// since the number of active streams is guarded by the above mutex, we use
	// the same for this condition variable as well.
	kpDormancyCond *sync.Cond
	// A boolean to track whether the keepalive goroutine is dormant or not.
	// This is checked before attempting to signal the above condition
	// variable.
	kpDormant bool

	// Fields below are for channelz metric collection.
	channelzID int64 // channelz unique identification number
	czData     *channelzData

	onGoAway func(GoAwayReason)
	onClose  func()

	bufferPool *bufferPool

	connectionID uint64
}

func dial(ctx context.Context, fn func(context.Context, string) (net.Conn, error), addr string) (net.Conn, error) {
	if fn != nil {
<<<<<<< HEAD
		return fn(ctx, addr)
=======
		// Special handling for unix scheme with custom dialer. Back in the day,
		// we did not have a unix resolver and therefore targets with a unix
		// scheme would end up using the passthrough resolver. So, user's used a
		// custom dialer in this case and expected the original dial target to
		// be passed to the custom dialer. Now, we have a unix resolver. But if
		// a custom dialer is specified, we want to retain the old behavior in
		// terms of the address being passed to the custom dialer.
		if networkType == "unix" && !strings.HasPrefix(address, "\x00") {
			// Supported unix targets are either "unix://absolute-path" or
			// "unix:relative-path".
			if filepath.IsAbs(address) {
				return fn(ctx, "unix://"+address)
			}
			return fn(ctx, "unix:"+address)
		}
		return fn(ctx, address)
	}
	if !ok {
		networkType, address = parseDialTarget(address)
	}
	if networkType == "tcp" && useProxy {
		return proxyDial(ctx, address, grpcUA)
>>>>>>> 4d693bbe
	}
	return (&net.Dialer{}).DialContext(ctx, "tcp", addr)
}

func isTemporary(err error) bool {
	switch err := err.(type) {
	case interface {
		Temporary() bool
	}:
		return err.Temporary()
	case interface {
		Timeout() bool
	}:
		// Timeouts may be resolved upon retry, and are thus treated as
		// temporary.
		return err.Timeout()
	}
	return true
}

// newHTTP2Client constructs a connected ClientTransport to addr based on HTTP2
// and starts to receive messages on it. Non-nil error returns if construction
// fails.
func newHTTP2Client(connectCtx, ctx context.Context, addr TargetInfo, opts ConnectOptions, onPrefaceReceipt func(), onGoAway func(GoAwayReason), onClose func()) (_ *http2Client, err error) {
	scheme := "http"
	ctx, cancel := context.WithCancel(ctx)
	defer func() {
		if err != nil {
			cancel()
		}
	}()

<<<<<<< HEAD
	conn, err := dial(connectCtx, opts.Dialer, addr.Addr)
=======
	// gRPC, resolver, balancer etc. can specify arbitrary data in the
	// Attributes field of resolver.Address, which is shoved into connectCtx
	// and passed to the dialer and credential handshaker. This makes it possible for
	// address specific arbitrary data to reach custom dialers and credential handshakers.
	connectCtx = icredentials.NewClientHandshakeInfoContext(connectCtx, credentials.ClientHandshakeInfo{Attributes: addr.Attributes})

	conn, err := dial(connectCtx, opts.Dialer, addr, opts.UseProxy, opts.UserAgent)
>>>>>>> 4d693bbe
	if err != nil {
		if opts.FailOnNonTempDialError {
			return nil, connectionErrorf(isTemporary(err), err, "transport: error while dialing: %v", err)
		}
		return nil, connectionErrorf(true, err, "transport: Error while dialing %v", err)
	}
	// Any further errors will close the underlying connection
	defer func(conn net.Conn) {
		if err != nil {
			conn.Close()
		}
	}(conn)
	kp := opts.KeepaliveParams
	// Validate keepalive parameters.
	if kp.Time == 0 {
		kp.Time = defaultClientKeepaliveTime
	}
	if kp.Timeout == 0 {
		kp.Timeout = defaultClientKeepaliveTimeout
	}
	keepaliveEnabled := false
	if kp.Time != infinity {
		if err = syscall.SetTCPUserTimeout(conn, kp.Timeout); err != nil {
			return nil, connectionErrorf(false, err, "transport: failed to set TCP_USER_TIMEOUT: %v", err)
		}
		keepaliveEnabled = true
	}
	var (
		isSecure bool
		authInfo credentials.AuthInfo
	)
	transportCreds := opts.TransportCredentials
	perRPCCreds := opts.PerRPCCredentials

	if b := opts.CredsBundle; b != nil {
		if t := b.TransportCredentials(); t != nil {
			transportCreds = t
		}
		if t := b.PerRPCCredentials(); t != nil {
			perRPCCreds = append(perRPCCreds, t)
		}
	}
	if transportCreds != nil {
<<<<<<< HEAD
		scheme = "https"
		conn, authInfo, err = transportCreds.ClientHandshake(connectCtx, addr.Authority, conn)
=======
		rawConn := conn
		// Pull the deadline from the connectCtx, which will be used for
		// timeouts in the authentication protocol handshake. Can ignore the
		// boolean as the deadline will return the zero value, which will make
		// the conn not timeout on I/O operations.
		deadline, _ := connectCtx.Deadline()
		rawConn.SetDeadline(deadline)
		conn, authInfo, err = transportCreds.ClientHandshake(connectCtx, addr.ServerName, rawConn)
		rawConn.SetDeadline(time.Time{})
>>>>>>> 4d693bbe
		if err != nil {
			return nil, connectionErrorf(isTemporary(err), err, "transport: authentication handshake failed: %v", err)
		}
		isSecure = true
	}
	dynamicWindow := true
	icwz := int32(initialWindowSize)
	if opts.InitialConnWindowSize >= defaultWindowSize {
		icwz = opts.InitialConnWindowSize
		dynamicWindow = false
	}
	writeBufSize := opts.WriteBufferSize
	readBufSize := opts.ReadBufferSize
	maxHeaderListSize := defaultClientMaxHeaderListSize
	if opts.MaxHeaderListSize != nil {
		maxHeaderListSize = *opts.MaxHeaderListSize
	}
	t := &http2Client{
		ctx:                   ctx,
		ctxDone:               ctx.Done(), // Cache Done chan.
		cancel:                cancel,
		userAgent:             opts.UserAgent,
		md:                    addr.Metadata,
		conn:                  conn,
		remoteAddr:            conn.RemoteAddr(),
		localAddr:             conn.LocalAddr(),
		authInfo:              authInfo,
		readerDone:            make(chan struct{}),
		writerDone:            make(chan struct{}),
		goAway:                make(chan struct{}),
		framer:                newFramer(conn, writeBufSize, readBufSize, maxHeaderListSize),
		fc:                    &trInFlow{limit: uint32(icwz)},
		scheme:                scheme,
		activeStreams:         make(map[uint32]*Stream),
		isSecure:              isSecure,
		perRPCCreds:           perRPCCreds,
		kp:                    kp,
		statsHandler:          opts.StatsHandler,
		initialWindowSize:     initialWindowSize,
		onPrefaceReceipt:      onPrefaceReceipt,
		nextID:                1,
		maxConcurrentStreams:  defaultMaxStreamsClient,
		streamQuota:           defaultMaxStreamsClient,
		streamsQuotaAvailable: make(chan struct{}, 1),
		czData:                new(channelzData),
		onGoAway:              onGoAway,
		onClose:               onClose,
		keepaliveEnabled:      keepaliveEnabled,
		bufferPool:            newBufferPool(),
	}
	t.controlBuf = newControlBuffer(t.ctxDone)
	if opts.InitialWindowSize >= defaultWindowSize {
		t.initialWindowSize = opts.InitialWindowSize
		dynamicWindow = false
	}
	if dynamicWindow {
		t.bdpEst = &bdpEstimator{
			bdp:               initialWindowSize,
			updateFlowControl: t.updateFlowControl,
		}
	}
	if t.statsHandler != nil {
		t.ctx = t.statsHandler.TagConn(t.ctx, &stats.ConnTagInfo{
			RemoteAddr: t.remoteAddr,
			LocalAddr:  t.localAddr,
		})
		connBegin := &stats.ConnBegin{
			Client: true,
		}
		t.statsHandler.HandleConn(t.ctx, connBegin)
	}
	if channelz.IsOn() {
		t.channelzID = channelz.RegisterNormalSocket(t, opts.ChannelzParentID, fmt.Sprintf("%s -> %s", t.localAddr, t.remoteAddr))
	}
	if t.keepaliveEnabled {
		t.kpDormancyCond = sync.NewCond(&t.mu)
		go t.keepalive()
	}
	// Start the reader goroutine for incoming message. Each transport has
	// a dedicated goroutine which reads HTTP2 frame from network. Then it
	// dispatches the frame to the corresponding stream entity.
	go t.reader()

	// Send connection preface to server.
	n, err := t.conn.Write(clientPreface)
	if err != nil {
		err = connectionErrorf(true, err, "transport: failed to write client preface: %v", err)
		t.Close(err)
		return nil, err
	}
	if n != len(clientPreface) {
		err = connectionErrorf(true, nil, "transport: preface mismatch, wrote %d bytes; want %d", n, len(clientPreface))
		t.Close(err)
		return nil, err
	}
	var ss []http2.Setting

	if t.initialWindowSize != defaultWindowSize {
		ss = append(ss, http2.Setting{
			ID:  http2.SettingInitialWindowSize,
			Val: uint32(t.initialWindowSize),
		})
	}
	if opts.MaxHeaderListSize != nil {
		ss = append(ss, http2.Setting{
			ID:  http2.SettingMaxHeaderListSize,
			Val: *opts.MaxHeaderListSize,
		})
	}
	err = t.framer.fr.WriteSettings(ss...)
	if err != nil {
		err = connectionErrorf(true, err, "transport: failed to write initial settings frame: %v", err)
		t.Close(err)
		return nil, err
	}
	// Adjust the connection flow control window if needed.
	if delta := uint32(icwz - defaultWindowSize); delta > 0 {
		if err := t.framer.fr.WriteWindowUpdate(0, delta); err != nil {
			err = connectionErrorf(true, err, "transport: failed to write window update: %v", err)
			t.Close(err)
			return nil, err
		}
	}

	t.connectionID = atomic.AddUint64(&clientConnectionCounter, 1)

	if err := t.framer.writer.Flush(); err != nil {
		return nil, err
	}
	go func() {
		t.loopy = newLoopyWriter(clientSide, t.framer, t.controlBuf, t.bdpEst)
		err := t.loopy.run()
		if err != nil {
			errorf("transport: loopyWriter.run returning. Err: %v", err)
		}
		// Do not close the transport.  Let reader goroutine handle it since
		// there might be data in the buffers.
		t.conn.Close()
		t.controlBuf.finish()
		close(t.writerDone)
	}()
	return t, nil
}

func (t *http2Client) newStream(ctx context.Context, callHdr *CallHdr) *Stream {
	// TODO(zhaoq): Handle uint32 overflow of Stream.id.
	s := &Stream{
		ct:             t,
		done:           make(chan struct{}),
		method:         callHdr.Method,
		sendCompress:   callHdr.SendCompress,
		buf:            newRecvBuffer(),
		headerChan:     make(chan struct{}),
		contentSubtype: callHdr.ContentSubtype,
		doneFunc:       callHdr.DoneFunc,
	}
	s.wq = newWriteQuota(defaultWriteQuota, s.done)
	s.requestRead = func(n int) {
		t.adjustWindow(s, uint32(n))
	}
	// The client side stream context should have exactly the same life cycle with the user provided context.
	// That means, s.ctx should be read-only. And s.ctx is done iff ctx is done.
	// So we use the original context here instead of creating a copy.
	s.ctx = ctx
	s.trReader = &transportReader{
		reader: &recvBufferReader{
			ctx:     s.ctx,
			ctxDone: s.ctx.Done(),
			recv:    s.buf,
			closeStream: func(err error) {
				t.CloseStream(s, err)
			},
			freeBuffer: t.bufferPool.put,
		},
		windowHandler: func(n int) {
			t.updateWindow(s, uint32(n))
		},
	}
	return s
}

func (t *http2Client) getPeer() *peer.Peer {
	return &peer.Peer{
		Addr:     t.remoteAddr,
		AuthInfo: t.authInfo,
	}
}

func (t *http2Client) createHeaderFields(ctx context.Context, callHdr *CallHdr) ([]hpack.HeaderField, error) {
	aud := t.createAudience(callHdr)
	ri := credentials.RequestInfo{
		Method:   callHdr.Method,
		AuthInfo: t.authInfo,
	}
	ctxWithRequestInfo := icredentials.NewRequestInfoContext(ctx, ri)
	authData, err := t.getTrAuthData(ctxWithRequestInfo, aud)
	if err != nil {
		return nil, err
	}
	callAuthData, err := t.getCallAuthData(ctxWithRequestInfo, aud, callHdr)
	if err != nil {
		return nil, err
	}
	// TODO(mmukhi): Benchmark if the performance gets better if count the metadata and other header fields
	// first and create a slice of that exact size.
	// Make the slice of certain predictable size to reduce allocations made by append.
	hfLen := 7 // :method, :scheme, :path, :authority, content-type, user-agent, te
	hfLen += len(authData) + len(callAuthData)
	headerFields := make([]hpack.HeaderField, 0, hfLen)
	headerFields = append(headerFields, hpack.HeaderField{Name: ":method", Value: "POST"})
	headerFields = append(headerFields, hpack.HeaderField{Name: ":scheme", Value: t.scheme})
	headerFields = append(headerFields, hpack.HeaderField{Name: ":path", Value: callHdr.Method})
	headerFields = append(headerFields, hpack.HeaderField{Name: ":authority", Value: callHdr.Host})
	headerFields = append(headerFields, hpack.HeaderField{Name: "content-type", Value: contentType(callHdr.ContentSubtype)})
	headerFields = append(headerFields, hpack.HeaderField{Name: "user-agent", Value: t.userAgent})
	headerFields = append(headerFields, hpack.HeaderField{Name: "te", Value: "trailers"})
	if callHdr.PreviousAttempts > 0 {
		headerFields = append(headerFields, hpack.HeaderField{Name: "grpc-previous-rpc-attempts", Value: strconv.Itoa(callHdr.PreviousAttempts)})
	}

	if callHdr.SendCompress != "" {
		headerFields = append(headerFields, hpack.HeaderField{Name: "grpc-encoding", Value: callHdr.SendCompress})
		headerFields = append(headerFields, hpack.HeaderField{Name: "grpc-accept-encoding", Value: callHdr.SendCompress})
	}
	if dl, ok := ctx.Deadline(); ok {
		// Send out timeout regardless its value. The server can detect timeout context by itself.
		// TODO(mmukhi): Perhaps this field should be updated when actually writing out to the wire.
		timeout := time.Until(dl)
		headerFields = append(headerFields, hpack.HeaderField{Name: "grpc-timeout", Value: encodeTimeout(timeout)})
	}
	for k, v := range authData {
		headerFields = append(headerFields, hpack.HeaderField{Name: k, Value: encodeMetadataHeader(k, v)})
	}
	for k, v := range callAuthData {
		headerFields = append(headerFields, hpack.HeaderField{Name: k, Value: encodeMetadataHeader(k, v)})
	}
	if b := stats.OutgoingTags(ctx); b != nil {
		headerFields = append(headerFields, hpack.HeaderField{Name: "grpc-tags-bin", Value: encodeBinHeader(b)})
	}
	if b := stats.OutgoingTrace(ctx); b != nil {
		headerFields = append(headerFields, hpack.HeaderField{Name: "grpc-trace-bin", Value: encodeBinHeader(b)})
	}

	if md, added, ok := metadata.FromOutgoingContextRaw(ctx); ok {
		var k string
		for k, vv := range md {
			// HTTP doesn't allow you to set pseudoheaders after non pseudoheaders were set.
			if isReservedHeader(k) {
				continue
			}
			for _, v := range vv {
				headerFields = append(headerFields, hpack.HeaderField{Name: k, Value: encodeMetadataHeader(k, v)})
			}
		}
		for _, vv := range added {
			for i, v := range vv {
				if i%2 == 0 {
					k = v
					continue
				}
				// HTTP doesn't allow you to set pseudoheaders after non pseudoheaders were set.
				if isReservedHeader(k) {
					continue
				}
				headerFields = append(headerFields, hpack.HeaderField{Name: strings.ToLower(k), Value: encodeMetadataHeader(k, v)})
			}
		}
	}
	if md, ok := t.md.(*metadata.MD); ok {
		for k, vv := range *md {
			if isReservedHeader(k) {
				continue
			}
			for _, v := range vv {
				headerFields = append(headerFields, hpack.HeaderField{Name: k, Value: encodeMetadataHeader(k, v)})
			}
		}
	}
	return headerFields, nil
}

func (t *http2Client) createAudience(callHdr *CallHdr) string {
	// Create an audience string only if needed.
	if len(t.perRPCCreds) == 0 && callHdr.Creds == nil {
		return ""
	}
	// Construct URI required to get auth request metadata.
	// Omit port if it is the default one.
	host := strings.TrimSuffix(callHdr.Host, ":443")
	pos := strings.LastIndex(callHdr.Method, "/")
	if pos == -1 {
		pos = len(callHdr.Method)
	}
	return "https://" + host + callHdr.Method[:pos]
}

func (t *http2Client) getTrAuthData(ctx context.Context, audience string) (map[string]string, error) {
	if len(t.perRPCCreds) == 0 {
		return nil, nil
	}
	authData := map[string]string{}
	for _, c := range t.perRPCCreds {
		data, err := c.GetRequestMetadata(ctx, audience)
		if err != nil {
			if _, ok := status.FromError(err); ok {
				return nil, err
			}

			return nil, status.Errorf(codes.Unauthenticated, "transport: per-RPC creds failed due to error: %v", err)
		}
		for k, v := range data {
			// Capital header names are illegal in HTTP/2.
			k = strings.ToLower(k)
			authData[k] = v
		}
	}
	return authData, nil
}

func (t *http2Client) getCallAuthData(ctx context.Context, audience string, callHdr *CallHdr) (map[string]string, error) {
	var callAuthData map[string]string
	// Check if credentials.PerRPCCredentials were provided via call options.
	// Note: if these credentials are provided both via dial options and call
	// options, then both sets of credentials will be applied.
	if callCreds := callHdr.Creds; callCreds != nil {
		if !t.isSecure && callCreds.RequireTransportSecurity() {
			return nil, status.Error(codes.Unauthenticated, "transport: cannot send secure credentials on an insecure connection")
		}
		data, err := callCreds.GetRequestMetadata(ctx, audience)
		if err != nil {
			return nil, status.Errorf(codes.Internal, "transport: %v", err)
		}
		callAuthData = make(map[string]string, len(data))
		for k, v := range data {
			// Capital header names are illegal in HTTP/2
			k = strings.ToLower(k)
			callAuthData[k] = v
		}
	}
	return callAuthData, nil
}

<<<<<<< HEAD
=======
// NewStreamError wraps an error and reports additional information.  Typically
// NewStream errors result in transparent retry, as they mean nothing went onto
// the wire.  However, there are two notable exceptions:
//
// 1. If the stream headers violate the max header list size allowed by the
//    server.  In this case there is no reason to retry at all, as it is
//    assumed the RPC would continue to fail on subsequent attempts.
// 2. If the credentials errored when requesting their headers.  In this case,
//    it's possible a retry can fix the problem, but indefinitely transparently
//    retrying is not appropriate as it is likely the credentials, if they can
//    eventually succeed, would need I/O to do so.
type NewStreamError struct {
	Err error

	DoNotRetry            bool
	DoNotTransparentRetry bool
}

func (e NewStreamError) Error() string {
	return e.Err.Error()
}

>>>>>>> 4d693bbe
// NewStream creates a stream and registers it into the transport as "active"
// streams.  All non-nil errors returned will be *NewStreamError.
func (t *http2Client) NewStream(ctx context.Context, callHdr *CallHdr) (_ *Stream, err error) {
	ctx = peer.NewContext(ctx, t.getPeer())
	headerFields, err := t.createHeaderFields(ctx, callHdr)
	if err != nil {
<<<<<<< HEAD
		return nil, err
=======
		return nil, &NewStreamError{Err: err, DoNotTransparentRetry: true}
>>>>>>> 4d693bbe
	}
	s := t.newStream(ctx, callHdr)
	cleanup := func(err error) {
		if s.swapState(streamDone) == streamDone {
			// If it was already done, return.
			return
		}
		// The stream was unprocessed by the server.
		atomic.StoreUint32(&s.unprocessed, 1)
		s.write(recvMsg{err: err})
		close(s.done)
		// If headerChan isn't closed, then close it.
		if atomic.CompareAndSwapUint32(&s.headerChanClosed, 0, 1) {
			close(s.headerChan)
		}
	}
	hdr := &headerFrame{
		hf:        headerFields,
		endStream: false,
		initStream: func(id uint32) error {
			t.mu.Lock()
			if state := t.state; state != reachable {
				t.mu.Unlock()
				// Do a quick cleanup.
				err := error(errStreamDrain)
				if state == closing {
					err = ErrConnClosing
				}
				cleanup(err)
				return err
			}
			t.activeStreams[id] = s
			if channelz.IsOn() {
				atomic.AddInt64(&t.czData.streamsStarted, 1)
				atomic.StoreInt64(&t.czData.lastStreamCreatedTime, time.Now().UnixNano())
			}
			// If the keepalive goroutine has gone dormant, wake it up.
			if t.kpDormant {
				t.kpDormancyCond.Signal()
			}
			t.mu.Unlock()
			return nil
		},
		onOrphaned: cleanup,
		wq:         s.wq,
	}
	firstTry := true
	var ch chan struct{}
	checkForStreamQuota := func(it interface{}) bool {
		if t.streamQuota <= 0 { // Can go negative if server decreases it.
			if firstTry {
				t.waitingStreams++
			}
			ch = t.streamsQuotaAvailable
			return false
		}
		if !firstTry {
			t.waitingStreams--
		}
		t.streamQuota--
		h := it.(*headerFrame)
		h.streamID = t.nextID
		t.nextID += 2
		s.id = h.streamID
		s.fc = &inFlow{limit: uint32(t.initialWindowSize)}
		if t.streamQuota > 0 && t.waitingStreams > 0 {
			select {
			case t.streamsQuotaAvailable <- struct{}{}:
			default:
			}
		}
		return true
	}
	var hdrListSizeErr error
	checkForHeaderListSize := func(it interface{}) bool {
		if t.maxSendHeaderListSize == nil {
			return true
		}
		hdrFrame := it.(*headerFrame)
		var sz int64
		for _, f := range hdrFrame.hf {
			if sz += int64(f.Size()); sz > int64(*t.maxSendHeaderListSize) {
				hdrListSizeErr = status.Errorf(codes.Internal, "header list size to send violates the maximum size (%d bytes) set by server", *t.maxSendHeaderListSize)
				return false
			}
		}
		return true
	}
	for {
		success, err := t.controlBuf.executeAndPut(func(it interface{}) bool {
			if !checkForStreamQuota(it) {
				return false
			}
			if !checkForHeaderListSize(it) {
				return false
			}
			return true
		}, hdr)
		if err != nil {
			return nil, &NewStreamError{Err: err}
		}
		if success {
			break
		}
		if hdrListSizeErr != nil {
			return nil, &NewStreamError{Err: hdrListSizeErr, DoNotRetry: true}
		}
		firstTry = false
		select {
		case <-ch:
		case <-ctx.Done():
			return nil, &NewStreamError{Err: ContextErr(ctx.Err())}
		case <-t.goAway:
			return nil, &NewStreamError{Err: errStreamDrain}
		case <-t.ctx.Done():
			return nil, &NewStreamError{Err: ErrConnClosing}
		}
	}
	if t.statsHandler != nil {
		header, ok := metadata.FromOutgoingContext(ctx)
		if ok {
			header.Set("user-agent", t.userAgent)
		} else {
			header = metadata.Pairs("user-agent", t.userAgent)
		}
		// Note: The header fields are compressed with hpack after this call returns.
		// No WireLength field is set here.
		outHeader := &stats.OutHeader{
			Client:      true,
			FullMethod:  callHdr.Method,
			RemoteAddr:  t.remoteAddr,
			LocalAddr:   t.localAddr,
			Compression: callHdr.SendCompress,
			Header:      header,
		}
		t.statsHandler.HandleRPC(s.ctx, outHeader)
	}
	return s, nil
}

// CloseStream clears the footprint of a stream when the stream is not needed any more.
// This must not be executed in reader's goroutine.
func (t *http2Client) CloseStream(s *Stream, err error) {
	var (
		rst     bool
		rstCode http2.ErrCode
	)
	if err != nil {
		rst = true
		rstCode = http2.ErrCodeCancel
	}
	t.closeStream(s, err, rst, rstCode, status.Convert(err), nil, false)
}

func (t *http2Client) closeStream(s *Stream, err error, rst bool, rstCode http2.ErrCode, st *status.Status, mdata map[string][]string, eosReceived bool) {
	// Set stream status to done.
	if s.swapState(streamDone) == streamDone {
		// If it was already done, return.  If multiple closeStream calls
		// happen simultaneously, wait for the first to finish.
		<-s.done
		return
	}
	// status and trailers can be updated here without any synchronization because the stream goroutine will
	// only read it after it sees an io.EOF error from read or write and we'll write those errors
	// only after updating this.
	s.status = st
	if len(mdata) > 0 {
		s.trailer = mdata
	}
	if err != nil {
		// This will unblock reads eventually.
		s.write(recvMsg{err: err})
	}
	// If headerChan isn't closed, then close it.
	if atomic.CompareAndSwapUint32(&s.headerChanClosed, 0, 1) {
		s.noHeaders = true
		close(s.headerChan)
	}
	cleanup := &cleanupStream{
		streamID: s.id,
		onWrite: func() {
			t.mu.Lock()
			if t.activeStreams != nil {
				delete(t.activeStreams, s.id)
			}
			t.mu.Unlock()
			if channelz.IsOn() {
				if eosReceived {
					atomic.AddInt64(&t.czData.streamsSucceeded, 1)
				} else {
					atomic.AddInt64(&t.czData.streamsFailed, 1)
				}
			}
		},
		rst:     rst,
		rstCode: rstCode,
	}
	addBackStreamQuota := func(interface{}) bool {
		t.streamQuota++
		if t.streamQuota > 0 && t.waitingStreams > 0 {
			select {
			case t.streamsQuotaAvailable <- struct{}{}:
			default:
			}
		}
		return true
	}
	t.controlBuf.executeAndPut(addBackStreamQuota, cleanup)
	// This will unblock write.
	close(s.done)
	if s.doneFunc != nil {
		s.doneFunc()
	}
}

// Close kicks off the shutdown process of the transport. This should be called
// only once on a transport. Once it is called, the transport should not be
// accessed any more.
//
// This method blocks until the addrConn that initiated this transport is
// re-connected. This happens because t.onClose() begins reconnect logic at the
// addrConn level and blocks until the addrConn is successfully connected.
func (t *http2Client) Close(err error) {
	t.mu.Lock()
	// Make sure we only Close once.
	if t.state == closing {
		t.mu.Unlock()
		return
	}
	// Call t.onClose before setting the state to closing to prevent the client
	// from attempting to create new streams ASAP.
	t.onClose()
	t.state = closing
	streams := t.activeStreams
	t.activeStreams = nil
	if t.kpDormant {
		// If the keepalive goroutine is blocked on this condition variable, we
		// should unblock it so that the goroutine eventually exits.
		t.kpDormancyCond.Signal()
	}
	t.mu.Unlock()
	t.controlBuf.finish()
	t.cancel()
	t.conn.Close()
	if channelz.IsOn() {
		channelz.RemoveEntry(t.channelzID)
	}
	// Append info about previous goaways if there were any, since this may be important
	// for understanding the root cause for this connection to be closed.
	_, goAwayDebugMessage := t.GetGoAwayReason()

	var st *status.Status
	if len(goAwayDebugMessage) > 0 {
		st = status.Newf(codes.Unavailable, "closing transport due to: %v, received prior goaway: %v", err, goAwayDebugMessage)
		err = st.Err()
	} else {
		st = status.New(codes.Unavailable, err.Error())
	}

	// Notify all active streams.
	for _, s := range streams {
		t.closeStream(s, err, false, http2.ErrCodeNo, st, nil, false)
	}
	if t.statsHandler != nil {
		connEnd := &stats.ConnEnd{
			Client: true,
		}
		t.statsHandler.HandleConn(t.ctx, connEnd)
	}
}

// GracefulClose sets the state to draining, which prevents new streams from
// being created and causes the transport to be closed when the last active
// stream is closed.  If there are no active streams, the transport is closed
// immediately.  This does nothing if the transport is already draining or
// closing.
func (t *http2Client) GracefulClose() {
	t.mu.Lock()
	// Make sure we move to draining only from active.
	if t.state == draining || t.state == closing {
		t.mu.Unlock()
		return
	}
	t.state = draining
	active := len(t.activeStreams)
	t.mu.Unlock()
	if active == 0 {
		t.Close(ErrConnClosing)
		return
	}
	t.controlBuf.put(&incomingGoAway{})
}

// Write formats the data into HTTP2 data frame(s) and sends it out. The caller
// should proceed only if Write returns nil.
func (t *http2Client) Write(s *Stream, hdr []byte, data []byte, opts *Options) error {
	if opts.Last {
		// If it's the last message, update stream state.
		if !s.compareAndSwapState(streamActive, streamWriteDone) {
			return errStreamDone
		}
	} else if s.getState() != streamActive {
		return errStreamDone
	}
	df := &dataFrame{
		streamID:  s.id,
		endStream: opts.Last,
	}
	if hdr != nil || data != nil { // If it's not an empty data frame.
		// Add some data to grpc message header so that we can equally
		// distribute bytes across frames.
		emptyLen := http2MaxFrameLen - len(hdr)
		if emptyLen > len(data) {
			emptyLen = len(data)
		}
		hdr = append(hdr, data[:emptyLen]...)
		data = data[emptyLen:]
		df.h, df.d = hdr, data
		// TODO(mmukhi): The above logic in this if can be moved to loopyWriter's data handler.
		if err := s.wq.get(int32(len(hdr) + len(data))); err != nil {
			return err
		}
	}
	return t.controlBuf.put(df)
}

func (t *http2Client) getStream(f http2.Frame) *Stream {
	t.mu.Lock()
	s := t.activeStreams[f.Header().StreamID]
	t.mu.Unlock()
	return s
}

// adjustWindow sends out extra window update over the initial window size
// of stream if the application is requesting data larger in size than
// the window.
func (t *http2Client) adjustWindow(s *Stream, n uint32) {
	if w := s.fc.maybeAdjust(n); w > 0 {
		t.controlBuf.put(&outgoingWindowUpdate{streamID: s.id, increment: w})
	}
}

// updateWindow adjusts the inbound quota for the stream.
// Window updates will be sent out when the cumulative quota
// exceeds the corresponding threshold.
func (t *http2Client) updateWindow(s *Stream, n uint32) {
	if w := s.fc.onRead(n); w > 0 {
		t.controlBuf.put(&outgoingWindowUpdate{streamID: s.id, increment: w})
	}
}

// updateFlowControl updates the incoming flow control windows
// for the transport and the stream based on the current bdp
// estimation.
func (t *http2Client) updateFlowControl(n uint32) {
	t.mu.Lock()
	for _, s := range t.activeStreams {
		s.fc.newLimit(n)
	}
	t.mu.Unlock()
	updateIWS := func(interface{}) bool {
		t.initialWindowSize = int32(n)
		return true
	}
	t.controlBuf.executeAndPut(updateIWS, &outgoingWindowUpdate{streamID: 0, increment: t.fc.newLimit(n)})
	t.controlBuf.put(&outgoingSettings{
		ss: []http2.Setting{
			{
				ID:  http2.SettingInitialWindowSize,
				Val: n,
			},
		},
	})
}

func (t *http2Client) handleData(f *http2.DataFrame) {
	size := f.Header().Length
	var sendBDPPing bool
	if t.bdpEst != nil {
		sendBDPPing = t.bdpEst.add(size)
	}
	// Decouple connection's flow control from application's read.
	// An update on connection's flow control should not depend on
	// whether user application has read the data or not. Such a
	// restriction is already imposed on the stream's flow control,
	// and therefore the sender will be blocked anyways.
	// Decoupling the connection flow control will prevent other
	// active(fast) streams from starving in presence of slow or
	// inactive streams.
	//
	if w := t.fc.onData(size); w > 0 {
		t.controlBuf.put(&outgoingWindowUpdate{
			streamID:  0,
			increment: w,
		})
	}
	if sendBDPPing {
		// Avoid excessive ping detection (e.g. in an L7 proxy)
		// by sending a window update prior to the BDP ping.

		if w := t.fc.reset(); w > 0 {
			t.controlBuf.put(&outgoingWindowUpdate{
				streamID:  0,
				increment: w,
			})
		}

		t.controlBuf.put(bdpPing)
	}
	// Select the right stream to dispatch.
	s := t.getStream(f)
	if s == nil {
		return
	}
	if size > 0 {
		if err := s.fc.onData(size); err != nil {
			t.closeStream(s, io.EOF, true, http2.ErrCodeFlowControl, status.New(codes.Internal, err.Error()), nil, false)
			return
		}
		if f.Header().Flags.Has(http2.FlagDataPadded) {
			if w := s.fc.onRead(size - uint32(len(f.Data()))); w > 0 {
				t.controlBuf.put(&outgoingWindowUpdate{s.id, w})
			}
		}
		// TODO(bradfitz, zhaoq): A copy is required here because there is no
		// guarantee f.Data() is consumed before the arrival of next frame.
		// Can this copy be eliminated?
		if len(f.Data()) > 0 {
			buffer := t.bufferPool.get()
			buffer.Reset()
			buffer.Write(f.Data())
			s.write(recvMsg{buffer: buffer})
		}
	}
	// The server has closed the stream without sending trailers.  Record that
	// the read direction is closed, and set the status appropriately.
	if f.StreamEnded() {
		t.closeStream(s, io.EOF, false, http2.ErrCodeNo, status.New(codes.Internal, "server closed the stream without sending trailers"), nil, true)
	}
}

func (t *http2Client) handleRSTStream(f *http2.RSTStreamFrame) {
	s := t.getStream(f)
	if s == nil {
		return
	}
	if f.ErrCode == http2.ErrCodeRefusedStream {
		// The stream was unprocessed by the server.
		atomic.StoreUint32(&s.unprocessed, 1)
	}
	statusCode, ok := http2ErrConvTab[f.ErrCode]
	if !ok {
		warningf("transport: http2Client.handleRSTStream found no mapped gRPC status for the received http2 error %v", f.ErrCode)
		statusCode = codes.Unknown
	}
	if statusCode == codes.Canceled {
		if d, ok := s.ctx.Deadline(); ok && !d.After(time.Now()) {
			// Our deadline was already exceeded, and that was likely the cause
			// of this cancelation.  Alter the status code accordingly.
			statusCode = codes.DeadlineExceeded
		}
	}
	t.closeStream(s, io.EOF, false, http2.ErrCodeNo, status.Newf(statusCode, "stream terminated by RST_STREAM with error code: %v", f.ErrCode), nil, false)
}

func (t *http2Client) handleSettings(f *http2.SettingsFrame, isFirst bool) {
	if f.IsAck() {
		return
	}
	var maxStreams *uint32
	var ss []http2.Setting
	var updateFuncs []func()
	f.ForeachSetting(func(s http2.Setting) error {
		switch s.ID {
		case http2.SettingMaxConcurrentStreams:
			maxStreams = new(uint32)
			*maxStreams = s.Val
		case http2.SettingMaxHeaderListSize:
			updateFuncs = append(updateFuncs, func() {
				t.maxSendHeaderListSize = new(uint32)
				*t.maxSendHeaderListSize = s.Val
			})
		default:
			ss = append(ss, s)
		}
		return nil
	})
	if isFirst && maxStreams == nil {
		maxStreams = new(uint32)
		*maxStreams = math.MaxUint32
	}
	sf := &incomingSettings{
		ss: ss,
	}
	if maxStreams != nil {
		updateStreamQuota := func() {
			delta := int64(*maxStreams) - int64(t.maxConcurrentStreams)
			t.maxConcurrentStreams = *maxStreams
			t.streamQuota += delta
			if delta > 0 && t.waitingStreams > 0 {
				close(t.streamsQuotaAvailable) // wake all of them up.
				t.streamsQuotaAvailable = make(chan struct{}, 1)
			}
		}
		updateFuncs = append(updateFuncs, updateStreamQuota)
	}
	t.controlBuf.executeAndPut(func(interface{}) bool {
		for _, f := range updateFuncs {
			f()
		}
		return true
	}, sf)
}

func (t *http2Client) handlePing(f *http2.PingFrame) {
	if f.IsAck() {
		// Maybe it's a BDP ping.
		if t.bdpEst != nil {
			t.bdpEst.calculate(f.Data)
		}
		return
	}
	pingAck := &ping{ack: true}
	copy(pingAck.data[:], f.Data[:])
	t.controlBuf.put(pingAck)
}

func (t *http2Client) handleGoAway(f *http2.GoAwayFrame) {
	t.mu.Lock()
	if t.state == closing {
		t.mu.Unlock()
		return
	}
	if f.ErrCode == http2.ErrCodeEnhanceYourCalm {
		infof("Client received GoAway with http2.ErrCodeEnhanceYourCalm.")
	}
	id := f.LastStreamID
	if id > 0 && id%2 == 0 {
		t.mu.Unlock()
		t.Close(connectionErrorf(true, nil, "received goaway with non-zero even-numbered numbered stream id: %v", id))
		return
	}
	// A client can receive multiple GoAways from the server (see
	// https://github.com/grpc/grpc-go/issues/1387).  The idea is that the first
	// GoAway will be sent with an ID of MaxInt32 and the second GoAway will be
	// sent after an RTT delay with the ID of the last stream the server will
	// process.
	//
	// Therefore, when we get the first GoAway we don't necessarily close any
	// streams. While in case of second GoAway we close all streams created after
	// the GoAwayId. This way streams that were in-flight while the GoAway from
	// server was being sent don't get killed.
	select {
	case <-t.goAway: // t.goAway has been closed (i.e.,multiple GoAways).
		// If there are multiple GoAways the first one should always have an ID greater than the following ones.
		if id > t.prevGoAwayID {
			t.mu.Unlock()
			t.Close(connectionErrorf(true, nil, "received goaway with stream id: %v, which exceeds stream id of previous goaway: %v", id, t.prevGoAwayID))
			return
		}
	default:
		t.setGoAwayReason(f)
		close(t.goAway)
		t.controlBuf.put(&incomingGoAway{})
		// Notify the clientconn about the GOAWAY before we set the state to
		// draining, to allow the client to stop attempting to create streams
		// before disallowing new streams on this connection.
		t.onGoAway(t.goAwayReason)
		t.state = draining
	}
	// All streams with IDs greater than the GoAwayId
	// and smaller than the previous GoAway ID should be killed.
	upperLimit := t.prevGoAwayID
	if upperLimit == 0 { // This is the first GoAway Frame.
		upperLimit = math.MaxUint32 // Kill all streams after the GoAway ID.
	}
	for streamID, stream := range t.activeStreams {
		if streamID > id && streamID <= upperLimit {
			// The stream was unprocessed by the server.
			atomic.StoreUint32(&stream.unprocessed, 1)
			t.closeStream(stream, errStreamDrain, false, http2.ErrCodeNo, statusGoAway, nil, false)
		}
	}
	t.prevGoAwayID = id
	active := len(t.activeStreams)
	t.mu.Unlock()
	if active == 0 {
		t.Close(connectionErrorf(true, nil, "received goaway and there are no active streams"))
	}
}

// setGoAwayReason sets the value of t.goAwayReason based
// on the GoAway frame received.
// It expects a lock on transport's mutext to be held by
// the caller.
func (t *http2Client) setGoAwayReason(f *http2.GoAwayFrame) {
	t.goAwayReason = GoAwayNoReason
	switch f.ErrCode {
	case http2.ErrCodeEnhanceYourCalm:
		if string(f.DebugData()) == "too_many_pings" {
			t.goAwayReason = GoAwayTooManyPings
		}
	}
	if len(f.DebugData()) == 0 {
		t.goAwayDebugMessage = fmt.Sprintf("code: %s", f.ErrCode)
	} else {
		t.goAwayDebugMessage = fmt.Sprintf("code: %s, debug data: %q", f.ErrCode, string(f.DebugData()))
	}
}

func (t *http2Client) GetGoAwayReason() (GoAwayReason, string) {
	t.mu.Lock()
	defer t.mu.Unlock()
	return t.goAwayReason, t.goAwayDebugMessage
}

func (t *http2Client) handleWindowUpdate(f *http2.WindowUpdateFrame) {
	t.controlBuf.put(&incomingWindowUpdate{
		streamID:  f.Header().StreamID,
		increment: f.Increment,
	})
}

// operateHeaders takes action on the decoded headers.
func (t *http2Client) operateHeaders(frame *http2.MetaHeadersFrame) {
	s := t.getStream(frame)
	if s == nil {
		return
	}
	endStream := frame.StreamEnded()
	atomic.StoreUint32(&s.bytesReceived, 1)
	initialHeader := atomic.LoadUint32(&s.headerChanClosed) == 0

	if !initialHeader && !endStream {
		// As specified by gRPC over HTTP2, a HEADERS frame (and associated CONTINUATION frames) can only appear at the start or end of a stream. Therefore, second HEADERS frame must have EOS bit set.
		st := status.New(codes.Internal, "a HEADERS frame cannot appear in the middle of a stream")
		t.closeStream(s, st.Err(), true, http2.ErrCodeProtocol, st, nil, false)
		return
	}

<<<<<<< HEAD
	state := &decodeState{}
	// Initialize isGRPC value to be !initialHeader, since if a gRPC Response-Headers has already been received, then it means that the peer is speaking gRPC and we are in gRPC mode.
	state.data.isGRPC = !initialHeader
	if err := state.decodeHeader(frame); err != nil {
		t.closeStream(s, err, true, http2.ErrCodeProtocol, status.Convert(err), nil, endStream)
=======
	// frame.Truncated is set to true when framer detects that the current header
	// list size hits MaxHeaderListSize limit.
	if frame.Truncated {
		se := status.New(codes.Internal, "peer header list size exceeded limit")
		t.closeStream(s, se.Err(), true, http2.ErrCodeFrameSize, se, nil, endStream)
>>>>>>> 4d693bbe
		return
	}

	var (
		// If a gRPC Response-Headers has already been received, then it means
		// that the peer is speaking gRPC and we are in gRPC mode.
		isGRPC         = !initialHeader
		mdata          = make(map[string][]string)
		contentTypeErr = "malformed header: missing HTTP content-type"
		grpcMessage    string
		statusGen      *status.Status
		recvCompress   string
		httpStatusCode *int
		httpStatusErr  string
		rawStatusCode  = codes.Unknown
		// headerError is set if an error is encountered while parsing the headers
		headerError string
	)

	if initialHeader {
		httpStatusErr = "malformed header: missing HTTP status"
	}

	for _, hf := range frame.Fields {
		switch hf.Name {
		case "content-type":
			if _, validContentType := grpcutil.ContentSubtype(hf.Value); !validContentType {
				contentTypeErr = fmt.Sprintf("transport: received unexpected content-type %q", hf.Value)
				break
			}
			contentTypeErr = ""
			mdata[hf.Name] = append(mdata[hf.Name], hf.Value)
			isGRPC = true
		case "grpc-encoding":
			recvCompress = hf.Value
		case "grpc-status":
			code, err := strconv.ParseInt(hf.Value, 10, 32)
			if err != nil {
				se := status.New(codes.Internal, fmt.Sprintf("transport: malformed grpc-status: %v", err))
				t.closeStream(s, se.Err(), true, http2.ErrCodeProtocol, se, nil, endStream)
				return
			}
			rawStatusCode = codes.Code(uint32(code))
		case "grpc-message":
			grpcMessage = decodeGrpcMessage(hf.Value)
		case "grpc-status-details-bin":
			var err error
			statusGen, err = decodeGRPCStatusDetails(hf.Value)
			if err != nil {
				headerError = fmt.Sprintf("transport: malformed grpc-status-details-bin: %v", err)
			}
		case ":status":
			if hf.Value == "200" {
				httpStatusErr = ""
				statusCode := 200
				httpStatusCode = &statusCode
				break
			}

			c, err := strconv.ParseInt(hf.Value, 10, 32)
			if err != nil {
				se := status.New(codes.Internal, fmt.Sprintf("transport: malformed http-status: %v", err))
				t.closeStream(s, se.Err(), true, http2.ErrCodeProtocol, se, nil, endStream)
				return
			}
			statusCode := int(c)
			httpStatusCode = &statusCode

			httpStatusErr = fmt.Sprintf(
				"unexpected HTTP status code received from server: %d (%s)",
				statusCode,
				http.StatusText(statusCode),
			)
		default:
			if isReservedHeader(hf.Name) && !isWhitelistedHeader(hf.Name) {
				break
			}
			v, err := decodeMetadataHeader(hf.Name, hf.Value)
			if err != nil {
				headerError = fmt.Sprintf("transport: malformed %s: %v", hf.Name, err)
				logger.Warningf("Failed to decode metadata header (%q, %q): %v", hf.Name, hf.Value, err)
				break
			}
			mdata[hf.Name] = append(mdata[hf.Name], v)
		}
	}

	if !isGRPC || httpStatusErr != "" {
		var code = codes.Internal // when header does not include HTTP status, return INTERNAL

		if httpStatusCode != nil {
			var ok bool
			code, ok = HTTPStatusConvTab[*httpStatusCode]
			if !ok {
				code = codes.Unknown
			}
		}
		var errs []string
		if httpStatusErr != "" {
			errs = append(errs, httpStatusErr)
		}
		if contentTypeErr != "" {
			errs = append(errs, contentTypeErr)
		}
		// Verify the HTTP response is a 200.
		se := status.New(code, strings.Join(errs, "; "))
		t.closeStream(s, se.Err(), true, http2.ErrCodeProtocol, se, nil, endStream)
		return
	}

	if headerError != "" {
		se := status.New(codes.Internal, headerError)
		t.closeStream(s, se.Err(), true, http2.ErrCodeProtocol, se, nil, endStream)
		return
	}

	isHeader := false

	// If headerChan hasn't been closed yet
	if atomic.CompareAndSwapUint32(&s.headerChanClosed, 0, 1) {
		s.headerValid = true
		if !endStream {
			// HEADERS frame block carries a Response-Headers.
			isHeader = true
			// These values can be set without any synchronization because
			// stream goroutine will read it only after seeing a closed
			// headerChan which we'll close after setting this.
			s.recvCompress = recvCompress
			if len(mdata) > 0 {
				s.header = mdata
			}
		} else {
			// HEADERS frame block carries a Trailers-Only.
			s.noHeaders = true
		}
		close(s.headerChan)
	}

	if t.statsHandler != nil {
		if isHeader {
			inHeader := &stats.InHeader{
				Client:      true,
				WireLength:  int(frame.Header().Length),
				Header:      metadata.MD(mdata).Copy(),
				Compression: s.recvCompress,
			}
			t.statsHandler.HandleRPC(s.ctx, inHeader)
		} else {
			inTrailer := &stats.InTrailer{
				Client:     true,
				WireLength: int(frame.Header().Length),
				Trailer:    metadata.MD(mdata).Copy(),
			}
			t.statsHandler.HandleRPC(s.ctx, inTrailer)
		}
	}

	if !endStream {
		return
	}

	if statusGen == nil {
		statusGen = status.New(rawStatusCode, grpcMessage)
	}

	// if client received END_STREAM from server while stream was still active, send RST_STREAM
	rst := s.getState() == streamActive
	t.closeStream(s, io.EOF, rst, http2.ErrCodeNo, statusGen, mdata, true)
}

// reader runs as a separate goroutine in charge of reading data from network
// connection.
//
// TODO(zhaoq): currently one reader per transport. Investigate whether this is
// optimal.
// TODO(zhaoq): Check the validity of the incoming frame sequence.
func (t *http2Client) reader() {
	defer close(t.readerDone)
	// Check the validity of server preface.
	frame, err := t.framer.fr.ReadFrame()
	if err != nil {
		err = connectionErrorf(true, err, "error reading server preface: %v", err)
		t.Close(err) // this kicks off resetTransport, so must be last before return
		return
	}
	t.conn.SetReadDeadline(time.Time{}) // reset deadline once we get the settings frame (we didn't time out, yay!)
	if t.keepaliveEnabled {
		atomic.StoreInt64(&t.lastRead, time.Now().UnixNano())
	}
	sf, ok := frame.(*http2.SettingsFrame)
	if !ok {
		// this kicks off resetTransport, so must be last before return
		t.Close(connectionErrorf(true, nil, "initial http2 frame from server is not a settings frame: %T", frame))
		return
	}
	t.onPrefaceReceipt()
	t.handleSettings(sf, true)

	// loop to keep reading incoming messages on this transport.
	for {
		t.controlBuf.throttle()
		frame, err := t.framer.fr.ReadFrame()
		if t.keepaliveEnabled {
			atomic.StoreInt64(&t.lastRead, time.Now().UnixNano())
		}
		if err != nil {
			// Abort an active stream if the http2.Framer returns a
			// http2.StreamError. This can happen only if the server's response
			// is malformed http2.
			if se, ok := err.(http2.StreamError); ok {
				t.mu.Lock()
				s := t.activeStreams[se.StreamID]
				t.mu.Unlock()
				if s != nil {
					// use error detail to provide better err message
					code := http2ErrConvTab[se.Code]
					msg := t.framer.fr.ErrorDetail().Error()
					t.closeStream(s, status.Error(code, msg), true, http2.ErrCodeProtocol, status.New(code, msg), nil, false)
				}
				continue
			} else {
				// Transport error.
				t.Close(connectionErrorf(true, err, "error reading from server: %v", err))
				return
			}
		}
		switch frame := frame.(type) {
		case *http2.MetaHeadersFrame:
			t.operateHeaders(frame)
		case *http2.DataFrame:
			t.handleData(frame)
		case *http2.RSTStreamFrame:
			t.handleRSTStream(frame)
		case *http2.SettingsFrame:
			t.handleSettings(frame, false)
		case *http2.PingFrame:
			t.handlePing(frame)
		case *http2.GoAwayFrame:
			t.handleGoAway(frame)
		case *http2.WindowUpdateFrame:
			t.handleWindowUpdate(frame)
		default:
			errorf("transport: http2Client.reader got unhandled frame type %v.", frame)
		}
	}
}

func minTime(a, b time.Duration) time.Duration {
	if a < b {
		return a
	}
	return b
}

// keepalive running in a separate goroutine makes sure the connection is alive by sending pings.
func (t *http2Client) keepalive() {
	p := &ping{data: [8]byte{}}
	// True iff a ping has been sent, and no data has been received since then.
	outstandingPing := false
	// Amount of time remaining before which we should receive an ACK for the
	// last sent ping.
	timeoutLeft := time.Duration(0)
	// Records the last value of t.lastRead before we go block on the timer.
	// This is required to check for read activity since then.
	prevNano := time.Now().UnixNano()
	timer := time.NewTimer(t.kp.Time)
	for {
		select {
		case <-timer.C:
			lastRead := atomic.LoadInt64(&t.lastRead)
			if lastRead > prevNano {
				// There has been read activity since the last time we were here.
				outstandingPing = false
				// Next timer should fire at kp.Time seconds from lastRead time.
				timer.Reset(time.Duration(lastRead) + t.kp.Time - time.Duration(time.Now().UnixNano()))
				prevNano = lastRead
				continue
			}
			if outstandingPing && timeoutLeft <= 0 {
				t.Close(connectionErrorf(true, nil, "keepalive ping failed to receive ACK within timeout"))
				return
			}
			t.mu.Lock()
			if t.state == closing {
				// If the transport is closing, we should exit from the
				// keepalive goroutine here. If not, we could have a race
				// between the call to Signal() from Close() and the call to
				// Wait() here, whereby the keepalive goroutine ends up
				// blocking on the condition variable which will never be
				// signalled again.
				t.mu.Unlock()
				return
			}
			if len(t.activeStreams) < 1 && !t.kp.PermitWithoutStream {
				// If a ping was sent out previously (because there were active
				// streams at that point) which wasn't acked and its timeout
				// hadn't fired, but we got here and are about to go dormant,
				// we should make sure that we unconditionally send a ping once
				// we awaken.
				outstandingPing = false
				t.kpDormant = true
				t.kpDormancyCond.Wait()
			}
			t.kpDormant = false
			t.mu.Unlock()

			// We get here either because we were dormant and a new stream was
			// created which unblocked the Wait() call, or because the
			// keepalive timer expired. In both cases, we need to send a ping.
			if !outstandingPing {
				if channelz.IsOn() {
					atomic.AddInt64(&t.czData.kpCount, 1)
				}
				t.controlBuf.put(p)
				timeoutLeft = t.kp.Timeout
				outstandingPing = true
			}
			// The amount of time to sleep here is the minimum of kp.Time and
			// timeoutLeft. This will ensure that we wait only for kp.Time
			// before sending out the next ping (for cases where the ping is
			// acked).
			sleepDuration := minTime(t.kp.Time, timeoutLeft)
			timeoutLeft -= sleepDuration
			timer.Reset(sleepDuration)
		case <-t.ctx.Done():
			if !timer.Stop() {
				<-timer.C
			}
			return
		}
	}
}

func (t *http2Client) Error() <-chan struct{} {
	return t.ctx.Done()
}

func (t *http2Client) GoAway() <-chan struct{} {
	return t.goAway
}

func (t *http2Client) ChannelzMetric() *channelz.SocketInternalMetric {
	s := channelz.SocketInternalMetric{
		StreamsStarted:                  atomic.LoadInt64(&t.czData.streamsStarted),
		StreamsSucceeded:                atomic.LoadInt64(&t.czData.streamsSucceeded),
		StreamsFailed:                   atomic.LoadInt64(&t.czData.streamsFailed),
		MessagesSent:                    atomic.LoadInt64(&t.czData.msgSent),
		MessagesReceived:                atomic.LoadInt64(&t.czData.msgRecv),
		KeepAlivesSent:                  atomic.LoadInt64(&t.czData.kpCount),
		LastLocalStreamCreatedTimestamp: time.Unix(0, atomic.LoadInt64(&t.czData.lastStreamCreatedTime)),
		LastMessageSentTimestamp:        time.Unix(0, atomic.LoadInt64(&t.czData.lastMsgSentTime)),
		LastMessageReceivedTimestamp:    time.Unix(0, atomic.LoadInt64(&t.czData.lastMsgRecvTime)),
		LocalFlowControlWindow:          int64(t.fc.getSize()),
		SocketOptions:                   channelz.GetSocketOption(t.conn),
		LocalAddr:                       t.localAddr,
		RemoteAddr:                      t.remoteAddr,
		// RemoteName :
	}
	if au, ok := t.authInfo.(credentials.ChannelzSecurityInfo); ok {
		s.Security = au.GetSecurityValue()
	}
	s.RemoteFlowControlWindow = t.getOutFlowWindow()
	return &s
}

func (t *http2Client) RemoteAddr() net.Addr { return t.remoteAddr }

func (t *http2Client) IncrMsgSent() {
	atomic.AddInt64(&t.czData.msgSent, 1)
	atomic.StoreInt64(&t.czData.lastMsgSentTime, time.Now().UnixNano())
}

func (t *http2Client) IncrMsgRecv() {
	atomic.AddInt64(&t.czData.msgRecv, 1)
	atomic.StoreInt64(&t.czData.lastMsgRecvTime, time.Now().UnixNano())
}

func (t *http2Client) getOutFlowWindow() int64 {
	resp := make(chan uint32, 1)
	timer := time.NewTimer(time.Second)
	defer timer.Stop()
	t.controlBuf.put(&outFlowControlSizeRequest{resp})
	select {
	case sz := <-resp:
		return int64(sz)
	case <-t.ctxDone:
		return -1
	case <-timer.C:
		return -2
	}
}<|MERGE_RESOLUTION|>--- conflicted
+++ resolved
@@ -34,10 +34,6 @@
 
 	"golang.org/x/net/http2"
 	"golang.org/x/net/http2/hpack"
-<<<<<<< HEAD
-
-=======
->>>>>>> 4d693bbe
 	"google.golang.org/grpc/codes"
 	"google.golang.org/grpc/credentials"
 	"google.golang.org/grpc/internal/channelz"
@@ -49,6 +45,7 @@
 	"google.golang.org/grpc/keepalive"
 	"google.golang.org/grpc/metadata"
 	"google.golang.org/grpc/peer"
+	"google.golang.org/grpc/resolver"
 	"google.golang.org/grpc/stats"
 	"google.golang.org/grpc/status"
 )
@@ -65,7 +62,7 @@
 	cancel     context.CancelFunc
 	ctxDone    <-chan struct{} // Cache the ctx.Done() chan.
 	userAgent  string
-	md         interface{}
+	md         metadata.MD
 	conn       net.Conn // underlying communication channel
 	loopy      *loopyWriter
 	remoteAddr net.Addr
@@ -146,11 +143,10 @@
 	connectionID uint64
 }
 
-func dial(ctx context.Context, fn func(context.Context, string) (net.Conn, error), addr string) (net.Conn, error) {
+func dial(ctx context.Context, fn func(context.Context, string) (net.Conn, error), addr resolver.Address, useProxy bool, grpcUA string) (net.Conn, error) {
+	address := addr.Addr
+	networkType, ok := networktype.Get(addr)
 	if fn != nil {
-<<<<<<< HEAD
-		return fn(ctx, addr)
-=======
 		// Special handling for unix scheme with custom dialer. Back in the day,
 		// we did not have a unix resolver and therefore targets with a unix
 		// scheme would end up using the passthrough resolver. So, user's used a
@@ -173,9 +169,8 @@
 	}
 	if networkType == "tcp" && useProxy {
 		return proxyDial(ctx, address, grpcUA)
->>>>>>> 4d693bbe
-	}
-	return (&net.Dialer{}).DialContext(ctx, "tcp", addr)
+	}
+	return (&net.Dialer{}).DialContext(ctx, networkType, address)
 }
 
 func isTemporary(err error) bool {
@@ -197,7 +192,7 @@
 // newHTTP2Client constructs a connected ClientTransport to addr based on HTTP2
 // and starts to receive messages on it. Non-nil error returns if construction
 // fails.
-func newHTTP2Client(connectCtx, ctx context.Context, addr TargetInfo, opts ConnectOptions, onPrefaceReceipt func(), onGoAway func(GoAwayReason), onClose func()) (_ *http2Client, err error) {
+func newHTTP2Client(connectCtx, ctx context.Context, addr resolver.Address, opts ConnectOptions, onPrefaceReceipt func(), onGoAway func(GoAwayReason), onClose func()) (_ *http2Client, err error) {
 	scheme := "http"
 	ctx, cancel := context.WithCancel(ctx)
 	defer func() {
@@ -206,9 +201,6 @@
 		}
 	}()
 
-<<<<<<< HEAD
-	conn, err := dial(connectCtx, opts.Dialer, addr.Addr)
-=======
 	// gRPC, resolver, balancer etc. can specify arbitrary data in the
 	// Attributes field of resolver.Address, which is shoved into connectCtx
 	// and passed to the dialer and credential handshaker. This makes it possible for
@@ -216,7 +208,6 @@
 	connectCtx = icredentials.NewClientHandshakeInfoContext(connectCtx, credentials.ClientHandshakeInfo{Attributes: addr.Attributes})
 
 	conn, err := dial(connectCtx, opts.Dialer, addr, opts.UseProxy, opts.UserAgent)
->>>>>>> 4d693bbe
 	if err != nil {
 		if opts.FailOnNonTempDialError {
 			return nil, connectionErrorf(isTemporary(err), err, "transport: error while dialing: %v", err)
@@ -260,10 +251,6 @@
 		}
 	}
 	if transportCreds != nil {
-<<<<<<< HEAD
-		scheme = "https"
-		conn, authInfo, err = transportCreds.ClientHandshake(connectCtx, addr.Authority, conn)
-=======
 		rawConn := conn
 		// Pull the deadline from the connectCtx, which will be used for
 		// timeouts in the authentication protocol handshake. Can ignore the
@@ -273,11 +260,25 @@
 		rawConn.SetDeadline(deadline)
 		conn, authInfo, err = transportCreds.ClientHandshake(connectCtx, addr.ServerName, rawConn)
 		rawConn.SetDeadline(time.Time{})
->>>>>>> 4d693bbe
 		if err != nil {
 			return nil, connectionErrorf(isTemporary(err), err, "transport: authentication handshake failed: %v", err)
 		}
+		for _, cd := range perRPCCreds {
+			if cd.RequireTransportSecurity() {
+				if ci, ok := authInfo.(interface {
+					GetCommonAuthInfo() credentials.CommonAuthInfo
+				}); ok {
+					secLevel := ci.GetCommonAuthInfo().SecurityLevel
+					if secLevel != credentials.InvalidSecurityLevel && secLevel < credentials.PrivacyAndIntegrity {
+						return nil, connectionErrorf(true, nil, "transport: cannot send secure credentials on an insecure connection")
+					}
+				}
+			}
+		}
 		isSecure = true
+		if transportCreds.Info().SecurityProtocol == "tls" {
+			scheme = "https"
+		}
 	}
 	dynamicWindow := true
 	icwz := int32(initialWindowSize)
@@ -296,7 +297,6 @@
 		ctxDone:               ctx.Done(), // Cache Done chan.
 		cancel:                cancel,
 		userAgent:             opts.UserAgent,
-		md:                    addr.Metadata,
 		conn:                  conn,
 		remoteAddr:            conn.RemoteAddr(),
 		localAddr:             conn.LocalAddr(),
@@ -324,6 +324,12 @@
 		keepaliveEnabled:      keepaliveEnabled,
 		bufferPool:            newBufferPool(),
 	}
+
+	if md, ok := addr.Metadata.(*metadata.MD); ok {
+		t.md = *md
+	} else if md := imetadata.Get(addr); md != nil {
+		t.md = md
+	}
 	t.controlBuf = newControlBuffer(t.ctxDone)
 	if opts.InitialWindowSize >= defaultWindowSize {
 		t.initialWindowSize = opts.InitialWindowSize
@@ -407,7 +413,9 @@
 		t.loopy = newLoopyWriter(clientSide, t.framer, t.controlBuf, t.bdpEst)
 		err := t.loopy.run()
 		if err != nil {
-			errorf("transport: loopyWriter.run returning. Err: %v", err)
+			if logger.V(logLevel) {
+				logger.Errorf("transport: loopyWriter.run returning. Err: %v", err)
+			}
 		}
 		// Do not close the transport.  Let reader goroutine handle it since
 		// there might be data in the buffers.
@@ -487,7 +495,7 @@
 	headerFields = append(headerFields, hpack.HeaderField{Name: ":scheme", Value: t.scheme})
 	headerFields = append(headerFields, hpack.HeaderField{Name: ":path", Value: callHdr.Method})
 	headerFields = append(headerFields, hpack.HeaderField{Name: ":authority", Value: callHdr.Host})
-	headerFields = append(headerFields, hpack.HeaderField{Name: "content-type", Value: contentType(callHdr.ContentSubtype)})
+	headerFields = append(headerFields, hpack.HeaderField{Name: "content-type", Value: grpcutil.ContentType(callHdr.ContentSubtype)})
 	headerFields = append(headerFields, hpack.HeaderField{Name: "user-agent", Value: t.userAgent})
 	headerFields = append(headerFields, hpack.HeaderField{Name: "te", Value: "trailers"})
 	if callHdr.PreviousAttempts > 0 {
@@ -502,7 +510,7 @@
 		// Send out timeout regardless its value. The server can detect timeout context by itself.
 		// TODO(mmukhi): Perhaps this field should be updated when actually writing out to the wire.
 		timeout := time.Until(dl)
-		headerFields = append(headerFields, hpack.HeaderField{Name: "grpc-timeout", Value: encodeTimeout(timeout)})
+		headerFields = append(headerFields, hpack.HeaderField{Name: "grpc-timeout", Value: grpcutil.EncodeDuration(timeout)})
 	}
 	for k, v := range authData {
 		headerFields = append(headerFields, hpack.HeaderField{Name: k, Value: encodeMetadataHeader(k, v)})
@@ -531,25 +539,23 @@
 		for _, vv := range added {
 			for i, v := range vv {
 				if i%2 == 0 {
-					k = v
+					k = strings.ToLower(v)
 					continue
 				}
 				// HTTP doesn't allow you to set pseudoheaders after non pseudoheaders were set.
 				if isReservedHeader(k) {
 					continue
 				}
-				headerFields = append(headerFields, hpack.HeaderField{Name: strings.ToLower(k), Value: encodeMetadataHeader(k, v)})
-			}
-		}
-	}
-	if md, ok := t.md.(*metadata.MD); ok {
-		for k, vv := range *md {
-			if isReservedHeader(k) {
-				continue
-			}
-			for _, v := range vv {
 				headerFields = append(headerFields, hpack.HeaderField{Name: k, Value: encodeMetadataHeader(k, v)})
 			}
+		}
+	}
+	for k, vv := range t.md {
+		if isReservedHeader(k) {
+			continue
+		}
+		for _, v := range vv {
+			headerFields = append(headerFields, hpack.HeaderField{Name: k, Value: encodeMetadataHeader(k, v)})
 		}
 	}
 	return headerFields, nil
@@ -599,8 +605,11 @@
 	// Note: if these credentials are provided both via dial options and call
 	// options, then both sets of credentials will be applied.
 	if callCreds := callHdr.Creds; callCreds != nil {
-		if !t.isSecure && callCreds.RequireTransportSecurity() {
-			return nil, status.Error(codes.Unauthenticated, "transport: cannot send secure credentials on an insecure connection")
+		if callCreds.RequireTransportSecurity() {
+			ri, _ := credentials.RequestInfoFromContext(ctx)
+			if !t.isSecure || credentials.CheckSecurityLevel(ri.AuthInfo, credentials.PrivacyAndIntegrity) != nil {
+				return nil, status.Error(codes.Unauthenticated, "transport: cannot send secure credentials on an insecure connection")
+			}
 		}
 		data, err := callCreds.GetRequestMetadata(ctx, audience)
 		if err != nil {
@@ -616,8 +625,6 @@
 	return callAuthData, nil
 }
 
-<<<<<<< HEAD
-=======
 // NewStreamError wraps an error and reports additional information.  Typically
 // NewStream errors result in transparent retry, as they mean nothing went onto
 // the wire.  However, there are two notable exceptions:
@@ -640,18 +647,13 @@
 	return e.Err.Error()
 }
 
->>>>>>> 4d693bbe
 // NewStream creates a stream and registers it into the transport as "active"
 // streams.  All non-nil errors returned will be *NewStreamError.
 func (t *http2Client) NewStream(ctx context.Context, callHdr *CallHdr) (_ *Stream, err error) {
 	ctx = peer.NewContext(ctx, t.getPeer())
 	headerFields, err := t.createHeaderFields(ctx, callHdr)
 	if err != nil {
-<<<<<<< HEAD
-		return nil, err
-=======
 		return nil, &NewStreamError{Err: err, DoNotTransparentRetry: true}
->>>>>>> 4d693bbe
 	}
 	s := t.newStream(ctx, callHdr)
 	cleanup := func(err error) {
@@ -959,18 +961,10 @@
 	df := &dataFrame{
 		streamID:  s.id,
 		endStream: opts.Last,
-	}
-	if hdr != nil || data != nil { // If it's not an empty data frame.
-		// Add some data to grpc message header so that we can equally
-		// distribute bytes across frames.
-		emptyLen := http2MaxFrameLen - len(hdr)
-		if emptyLen > len(data) {
-			emptyLen = len(data)
-		}
-		hdr = append(hdr, data[:emptyLen]...)
-		data = data[emptyLen:]
-		df.h, df.d = hdr, data
-		// TODO(mmukhi): The above logic in this if can be moved to loopyWriter's data handler.
+		h:         hdr,
+		d:         data,
+	}
+	if hdr != nil || data != nil { // If it's not an empty data frame, check quota.
 		if err := s.wq.get(int32(len(hdr) + len(data))); err != nil {
 			return err
 		}
@@ -1104,7 +1098,9 @@
 	}
 	statusCode, ok := http2ErrConvTab[f.ErrCode]
 	if !ok {
-		warningf("transport: http2Client.handleRSTStream found no mapped gRPC status for the received http2 error %v", f.ErrCode)
+		if logger.V(logLevel) {
+			logger.Warningf("transport: http2Client.handleRSTStream found no mapped gRPC status for the received http2 error %v", f.ErrCode)
+		}
 		statusCode = codes.Unknown
 	}
 	if statusCode == codes.Canceled {
@@ -1186,7 +1182,9 @@
 		return
 	}
 	if f.ErrCode == http2.ErrCodeEnhanceYourCalm {
-		infof("Client received GoAway with http2.ErrCodeEnhanceYourCalm.")
+		if logger.V(logLevel) {
+			logger.Infof("Client received GoAway with http2.ErrCodeEnhanceYourCalm.")
+		}
 	}
 	id := f.LastStreamID
 	if id > 0 && id%2 == 0 {
@@ -1292,19 +1290,11 @@
 		return
 	}
 
-<<<<<<< HEAD
-	state := &decodeState{}
-	// Initialize isGRPC value to be !initialHeader, since if a gRPC Response-Headers has already been received, then it means that the peer is speaking gRPC and we are in gRPC mode.
-	state.data.isGRPC = !initialHeader
-	if err := state.decodeHeader(frame); err != nil {
-		t.closeStream(s, err, true, http2.ErrCodeProtocol, status.Convert(err), nil, endStream)
-=======
 	// frame.Truncated is set to true when framer detects that the current header
 	// list size hits MaxHeaderListSize limit.
 	if frame.Truncated {
 		se := status.New(codes.Internal, "peer header list size exceeded limit")
 		t.closeStream(s, se.Err(), true, http2.ErrCodeFrameSize, se, nil, endStream)
->>>>>>> 4d693bbe
 		return
 	}
 
@@ -1521,7 +1511,13 @@
 				if s != nil {
 					// use error detail to provide better err message
 					code := http2ErrConvTab[se.Code]
-					msg := t.framer.fr.ErrorDetail().Error()
+					errorDetail := t.framer.fr.ErrorDetail()
+					var msg string
+					if errorDetail != nil {
+						msg = errorDetail.Error()
+					} else {
+						msg = "received invalid frame"
+					}
 					t.closeStream(s, status.Error(code, msg), true, http2.ErrCodeProtocol, status.New(code, msg), nil, false)
 				}
 				continue
@@ -1547,7 +1543,9 @@
 		case *http2.WindowUpdateFrame:
 			t.handleWindowUpdate(frame)
 		default:
-			errorf("transport: http2Client.reader got unhandled frame type %v.", frame)
+			if logger.V(logLevel) {
+				logger.Errorf("transport: http2Client.reader got unhandled frame type %v.", frame)
+			}
 		}
 	}
 }

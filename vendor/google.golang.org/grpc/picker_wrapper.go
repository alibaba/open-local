/*
 *
 * Copyright 2017 gRPC authors.
 *
 * Licensed under the Apache License, Version 2.0 (the "License");
 * you may not use this file except in compliance with the License.
 * You may obtain a copy of the License at
 *
 *     http://www.apache.org/licenses/LICENSE-2.0
 *
 * Unless required by applicable law or agreed to in writing, software
 * distributed under the License is distributed on an "AS IS" BASIS,
 * WITHOUT WARRANTIES OR CONDITIONS OF ANY KIND, either express or implied.
 * See the License for the specific language governing permissions and
 * limitations under the License.
 *
 */

package grpc

import (
	"context"
	"fmt"
	"io"
	"sync"

	"google.golang.org/grpc/balancer"
	"google.golang.org/grpc/codes"
	"google.golang.org/grpc/grpclog"
	"google.golang.org/grpc/internal/channelz"
	"google.golang.org/grpc/internal/transport"
	"google.golang.org/grpc/status"
)

// v2PickerWrapper wraps a balancer.Picker while providing the
// balancer.V2Picker API.  It requires a pickerWrapper to generate errors
// including the latest connectionError.  To be deleted when balancer.Picker is
// updated to the balancer.V2Picker API.
type v2PickerWrapper struct {
	picker  balancer.Picker
	connErr *connErr
}

func (v *v2PickerWrapper) Pick(info balancer.PickInfo) (balancer.PickResult, error) {
	sc, done, err := v.picker.Pick(info.Ctx, info)
	if err != nil {
		if err == balancer.ErrTransientFailure {
			return balancer.PickResult{}, balancer.TransientFailureError(fmt.Errorf("%v, latest connection error: %v", err, v.connErr.connectionError()))
		}
		return balancer.PickResult{}, err
	}
	return balancer.PickResult{SubConn: sc, Done: done}, nil
}

// pickerWrapper is a wrapper of balancer.Picker. It blocks on certain pick
// actions and unblock when there's a picker update.
type pickerWrapper struct {
	mu         sync.Mutex
	done       bool
	blockingCh chan struct{}
	picker     balancer.V2Picker

	// The latest connection error.  TODO: remove when V1 picker is deprecated;
	// balancer should be responsible for providing the error.
	*connErr
}

type connErr struct {
	mu  sync.Mutex
	err error
}

func (c *connErr) updateConnectionError(err error) {
	c.mu.Lock()
	c.err = err
	c.mu.Unlock()
}

func (c *connErr) connectionError() error {
	c.mu.Lock()
	err := c.err
	c.mu.Unlock()
	return err
}

func newPickerWrapper() *pickerWrapper {
	return &pickerWrapper{blockingCh: make(chan struct{}), connErr: &connErr{}}
}

// updatePicker is called by UpdateBalancerState. It unblocks all blocked pick.
func (pw *pickerWrapper) updatePicker(p balancer.Picker) {
	pw.updatePickerV2(&v2PickerWrapper{picker: p, connErr: pw.connErr})
}

// updatePicker is called by UpdateBalancerState. It unblocks all blocked pick.
func (pw *pickerWrapper) updatePickerV2(p balancer.V2Picker) {
	pw.mu.Lock()
	if pw.done {
		pw.mu.Unlock()
		return
	}
	pw.picker = p
	// pw.blockingCh should never be nil.
	close(pw.blockingCh)
	pw.blockingCh = make(chan struct{})
	pw.mu.Unlock()
}

func doneChannelzWrapper(acw *acBalancerWrapper, done func(balancer.DoneInfo)) func(balancer.DoneInfo) {
	acw.mu.Lock()
	ac := acw.ac
	acw.mu.Unlock()
	ac.incrCallsStarted()
	return func(b balancer.DoneInfo) {
		if b.Err != nil && b.Err != io.EOF {
			ac.incrCallsFailed()
		} else {
			ac.incrCallsSucceeded()
		}
		if done != nil {
			done(b)
		}
	}
}

// pick returns the transport that will be used for the RPC.
// It may block in the following cases:
// - there's no picker
// - the current picker returns ErrNoSubConnAvailable
// - the current picker returns other errors and failfast is false.
// - the subConn returned by the current picker is not READY
// When one of these situations happens, pick blocks until the picker gets updated.
func (pw *pickerWrapper) pick(ctx context.Context, failfast bool, info balancer.PickInfo) (transport.ClientTransport, func(balancer.DoneInfo), error) {
	var ch chan struct{}

	var lastPickErr error
	for {
		pw.mu.Lock()
		if pw.done {
			pw.mu.Unlock()
			return nil, nil, ErrClientConnClosing
		}

		if pw.picker == nil {
			ch = pw.blockingCh
		}
		if ch == pw.blockingCh {
			// This could happen when either:
			// - pw.picker is nil (the previous if condition), or
			// - has called pick on the current picker.
			pw.mu.Unlock()
			select {
			case <-ctx.Done():
				var errStr string
				if lastPickErr != nil {
					errStr = "latest balancer error: " + lastPickErr.Error()
				} else if connectionErr := pw.connectionError(); connectionErr != nil {
					errStr = "latest connection error: " + connectionErr.Error()
				} else {
					errStr = ctx.Err().Error()
				}
				switch ctx.Err() {
				case context.DeadlineExceeded:
					return nil, nil, status.Error(codes.DeadlineExceeded, errStr)
				case context.Canceled:
					return nil, nil, status.Error(codes.Canceled, errStr)
				}
			case <-ch:
			}
			continue
		}

		ch = pw.blockingCh
		p := pw.picker
		pw.mu.Unlock()

		pickResult, err := p.Pick(info)

		if err != nil {
			if err == balancer.ErrNoSubConnAvailable {
				continue
			}
			if tfe, ok := err.(interface{ IsTransientFailure() bool }); ok && tfe.IsTransientFailure() {
				if !failfast {
					lastPickErr = err
					continue
				}
				return nil, nil, status.Error(codes.Unavailable, err.Error())
			}
			if _, ok := status.FromError(err); ok {
				return nil, nil, err
			}
			// err is some other error.
			return nil, nil, status.Error(codes.Unknown, err.Error())
		}

		acw, ok := pickResult.SubConn.(*acBalancerWrapper)
		if !ok {
<<<<<<< HEAD
			grpclog.Error("subconn returned from pick is not *acBalancerWrapper")
=======
			logger.Errorf("subconn returned from pick is type %T, not *acBalancerWrapper", pickResult.SubConn)
>>>>>>> 4d693bbe
			continue
		}
		if t := acw.getAddrConn().getReadyTransport(); t != nil {
			if channelz.IsOn() {
				return t, doneChannelzWrapper(acw, pickResult.Done), nil
			}
			return t, pickResult.Done, nil
		}
		if pickResult.Done != nil {
			// Calling done with nil error, no bytes sent and no bytes received.
			// DoneInfo with default value works.
			pickResult.Done(balancer.DoneInfo{})
		}
		grpclog.Infof("blockingPicker: the picked transport is not ready, loop back to repick")
		// If ok == false, ac.state is not READY.
		// A valid picker always returns READY subConn. This means the state of ac
		// just changed, and picker will be updated shortly.
		// continue back to the beginning of the for loop to repick.
	}
}

func (pw *pickerWrapper) close() {
	pw.mu.Lock()
	defer pw.mu.Unlock()
	if pw.done {
		return
	}
	pw.done = true
	close(pw.blockingCh)
}<|MERGE_RESOLUTION|>--- conflicted
+++ resolved
@@ -20,37 +20,15 @@
 
 import (
 	"context"
-	"fmt"
 	"io"
 	"sync"
 
 	"google.golang.org/grpc/balancer"
 	"google.golang.org/grpc/codes"
-	"google.golang.org/grpc/grpclog"
 	"google.golang.org/grpc/internal/channelz"
 	"google.golang.org/grpc/internal/transport"
 	"google.golang.org/grpc/status"
 )
-
-// v2PickerWrapper wraps a balancer.Picker while providing the
-// balancer.V2Picker API.  It requires a pickerWrapper to generate errors
-// including the latest connectionError.  To be deleted when balancer.Picker is
-// updated to the balancer.V2Picker API.
-type v2PickerWrapper struct {
-	picker  balancer.Picker
-	connErr *connErr
-}
-
-func (v *v2PickerWrapper) Pick(info balancer.PickInfo) (balancer.PickResult, error) {
-	sc, done, err := v.picker.Pick(info.Ctx, info)
-	if err != nil {
-		if err == balancer.ErrTransientFailure {
-			return balancer.PickResult{}, balancer.TransientFailureError(fmt.Errorf("%v, latest connection error: %v", err, v.connErr.connectionError()))
-		}
-		return balancer.PickResult{}, err
-	}
-	return balancer.PickResult{SubConn: sc, Done: done}, nil
-}
 
 // pickerWrapper is a wrapper of balancer.Picker. It blocks on certain pick
 // actions and unblock when there's a picker update.
@@ -58,42 +36,15 @@
 	mu         sync.Mutex
 	done       bool
 	blockingCh chan struct{}
-	picker     balancer.V2Picker
-
-	// The latest connection error.  TODO: remove when V1 picker is deprecated;
-	// balancer should be responsible for providing the error.
-	*connErr
-}
-
-type connErr struct {
-	mu  sync.Mutex
-	err error
-}
-
-func (c *connErr) updateConnectionError(err error) {
-	c.mu.Lock()
-	c.err = err
-	c.mu.Unlock()
-}
-
-func (c *connErr) connectionError() error {
-	c.mu.Lock()
-	err := c.err
-	c.mu.Unlock()
-	return err
+	picker     balancer.Picker
 }
 
 func newPickerWrapper() *pickerWrapper {
-	return &pickerWrapper{blockingCh: make(chan struct{}), connErr: &connErr{}}
+	return &pickerWrapper{blockingCh: make(chan struct{})}
 }
 
 // updatePicker is called by UpdateBalancerState. It unblocks all blocked pick.
 func (pw *pickerWrapper) updatePicker(p balancer.Picker) {
-	pw.updatePickerV2(&v2PickerWrapper{picker: p, connErr: pw.connErr})
-}
-
-// updatePicker is called by UpdateBalancerState. It unblocks all blocked pick.
-func (pw *pickerWrapper) updatePickerV2(p balancer.V2Picker) {
 	pw.mu.Lock()
 	if pw.done {
 		pw.mu.Unlock()
@@ -154,8 +105,6 @@
 				var errStr string
 				if lastPickErr != nil {
 					errStr = "latest balancer error: " + lastPickErr.Error()
-				} else if connectionErr := pw.connectionError(); connectionErr != nil {
-					errStr = "latest connection error: " + connectionErr.Error()
 				} else {
 					errStr = ctx.Err().Error()
 				}
@@ -180,27 +129,22 @@
 			if err == balancer.ErrNoSubConnAvailable {
 				continue
 			}
-			if tfe, ok := err.(interface{ IsTransientFailure() bool }); ok && tfe.IsTransientFailure() {
-				if !failfast {
-					lastPickErr = err
-					continue
-				}
-				return nil, nil, status.Error(codes.Unavailable, err.Error())
-			}
 			if _, ok := status.FromError(err); ok {
+				// Status error: end the RPC unconditionally with this status.
 				return nil, nil, err
 			}
-			// err is some other error.
-			return nil, nil, status.Error(codes.Unknown, err.Error())
+			// For all other errors, wait for ready RPCs should block and other
+			// RPCs should fail with unavailable.
+			if !failfast {
+				lastPickErr = err
+				continue
+			}
+			return nil, nil, status.Error(codes.Unavailable, err.Error())
 		}
 
 		acw, ok := pickResult.SubConn.(*acBalancerWrapper)
 		if !ok {
-<<<<<<< HEAD
-			grpclog.Error("subconn returned from pick is not *acBalancerWrapper")
-=======
 			logger.Errorf("subconn returned from pick is type %T, not *acBalancerWrapper", pickResult.SubConn)
->>>>>>> 4d693bbe
 			continue
 		}
 		if t := acw.getAddrConn().getReadyTransport(); t != nil {
@@ -214,7 +158,7 @@
 			// DoneInfo with default value works.
 			pickResult.Done(balancer.DoneInfo{})
 		}
-		grpclog.Infof("blockingPicker: the picked transport is not ready, loop back to repick")
+		logger.Infof("blockingPicker: the picked transport is not ready, loop back to repick")
 		// If ok == false, ac.state is not READY.
 		// A valid picker always returns READY subConn. This means the state of ac
 		// just changed, and picker will be updated shortly.
